--- conflicted
+++ resolved
@@ -8,22 +8,18 @@
 #     --n_processes 1 \
 #     overfit_test
 
-python inference_fanout.py \
-    --agent Agent \
-    --port 5000 \
-    --model gpt-4o \
-    --api_key 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 \
-    --n_processes 1 \
-<<<<<<< HEAD
-    overfit_test
+# python inference_fanout.py \
+#     --agent Agent \
+#     --port 5000 \
+#     --model gpt-4o \
+#     --api_key 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 \
+#     --n_processes 1 \
+#     overfit_test
 
 python inference_fanout.py \
-    fanout-0-5-agent-model-vanilla-gpt-4o \
     --agent AgentModelAgent \
     --model gpt-4o \
     --n_processes 3 \
     --port 5000 \
-    --api_key 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
-=======
-    small_test
->>>>>>> 4f13ffde
+    --api_key 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 \
+    small_test