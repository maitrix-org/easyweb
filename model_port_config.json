<<<<<<< HEAD
{
    "meta-llama/Meta-Llama-3-70B-Instruct":
    {
        "provider": "openai",
        "port": 8000
    },
    "LLM360/K2-Chat":
    {
        "provider": "openai",
        "port": 8001
    },
    "gradientai/Llama-3-70B-Instruct-Gradient-262k":
    {
        "provider": "openai",
        "port": 8002
    }
}
=======
{
    "meta-llama/Meta-Llama-3-70B-Instruct":
    {
        "provider": "openai",
        "port": 8000
    },
    "LLM360/K2-Chat":
    {
        "provider": "openai",
        "port": 8001
    },
    "gradientai/Llama-3-70B-Instruct-Gradient-262k":
    {
        "provider": "openai",
        "port": 8002
    },
    "gpt-4o":
    {
        "base_url": "https://api.openai.com/v1/"
    }
}
>>>>>>> a9992868
<|MERGE_RESOLUTION|>--- conflicted
+++ resolved
@@ -1,22 +1,3 @@
-<<<<<<< HEAD
-{
-    "meta-llama/Meta-Llama-3-70B-Instruct":
-    {
-        "provider": "openai",
-        "port": 8000
-    },
-    "LLM360/K2-Chat":
-    {
-        "provider": "openai",
-        "port": 8001
-    },
-    "gradientai/Llama-3-70B-Instruct-Gradient-262k":
-    {
-        "provider": "openai",
-        "port": 8002
-    }
-}
-=======
 {
     "meta-llama/Meta-Llama-3-70B-Instruct":
     {
@@ -37,5 +18,4 @@
     {
         "base_url": "https://api.openai.com/v1/"
     }
-}
->>>>>>> a9992868
+}