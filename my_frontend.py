--- conflicted
+++ resolved
@@ -1,1600 +1,1548 @@
-import base64
-import json
-import os
-import time
-from datetime import datetime
-from io import BytesIO
-
-import gradio as gr  # type: ignore
-import networkx as nx
-import plotly.graph_objects as go  # type: ignore
-import requests
-import websocket
-from bs4 import BeautifulSoup
-from PIL import Image, UnidentifiedImageError
-
-# from openai import OpenAI
-
-default_api_key = os.environ.get('OPENAI_API_KEY')
-LINE_LEN = 100
-LABEL_LEN = 20
-WIDTH = 18
-HEIGHT = 4
-RADIUS = 1
-
-
-class Node:
-    def __init__(self, state, in_action, state_info, status, reward, parent):
-        self.state = state
-        self.in_action = in_action
-        self.state_info = state_info
-        self.status = status
-        self.parent = parent
-        self.children = []
-        self.reward = reward
-        self.Q = 0.0
-        self.uct = 0.0
-        self.summary = 'Start Planning'
-
-    def set_summary(self, summary):
-        self.summary = summary
-
-
-class OpenDevinSession:
-    def __init__(
-        self,
-        agent,
-        port,
-        model,
-        language='en',
-        api_key=default_api_key,
-    ):
-        self.model = model
-        self.agent = agent
-        self.language = language
-        self.api_key = api_key
-        self.port = port
-        self.output_path = ''
-
-        self.figure = None
-
-        self._reset()
-
-    def initialize(self, as_generator=False):
-        # create an output path that is global to all functions called within the OpenDevinSession class, so that it can be referred back to later
-        # this code is copied from _close() function
-        now = time.time()
-        os.makedirs('frontend_logs', exist_ok=True)
-
-        # Get current date and time
-        now = datetime.now()
-        # Format date and time
-        formatted_now = now.strftime('%Y-%m-%d-%H:%M:%S')
-        formatted_model = self.model.replace('/', '-')
-        self.output_path = (
-            f'frontend_logs/{formatted_now}_{self.agent}_{formatted_model}_steps.json'
-        )
-
-        self.agent_state = None
-        if self.ws:
-            self._reset()
-        self.ws = websocket.WebSocket()
-        self.ws.connect(f'ws://127.0.0.1:{self.port}/ws')
-
-        payload = {
-            'action': 'initialize',
-            'args': {
-                'LLM_MODEL': self.model,
-                'AGENT': self.agent,
-                'LANGUAGE': self.language,
-                'LLM_API_KEY': self.api_key,
-            },
-        }
-        self.ws.send(json.dumps(payload))
-
-        while self.agent_state != 'init':
-            message = self._get_message()
-            if message.get('token'):
-                self.token, self.status = message['token'], message['status']
-            elif message.get('observation') == 'agent_state_changed':
-                self.agent_state = message['extras']['agent_state']
-                if as_generator:
-                    yield self.agent_state
-        print(f'{self.agent} Initialized')
-
-    def pause(self):
-        if self.agent_state != 'running':
-            raise ValueError('Agent not running, nothing to pause')
-        print('Pausing')
-
-        payload = {'action': 'change_agent_state', 'args': {'agent_state': 'paused'}}
-        self.ws.send(json.dumps(payload))
-
-        self.agent_state = 'pausing'
-
-    def stop(self):
-        if self.agent_state != 'running':
-            raise ValueError('Agent not running, nothing to stop')
-        print('Stopping')
-
-        payload = {'action': 'change_agent_state', 'args': {'agent_state': 'stopped'}}
-        self.ws.send(json.dumps(payload))
-
-        self.agent_state = 'stopped'
-        self._reset
-
-    def resume(self):
-        if self.agent_state != 'paused':
-            raise ValueError('Agent not paused, nothing to resume')
-        print('Resuming')
-
-        payload = {'action': 'change_agent_state', 'args': {'agent_state': 'running'}}
-        self.ws.send(json.dumps(payload))
-
-        self.agent_state = 'resuming'
-
-    def run(self, task):
-        if self.agent_state not in ['init', 'running', 'pausing', 'resuming', 'paused']:
-            raise ValueError(
-                'Agent not initialized. Please run the initialize() method first'
-            )
-
-        if task is not None:
-            payload = {'action': 'message', 'args': {'content': task}}
-            self.ws.send(json.dumps(payload))
-
-        while self.agent_state not in ['finished', 'paused', 'stopped']:
-            message = self._get_message()
-            self._read_message(message)
-
-            # self._update_figure(message)
-
-            print(self.agent_state)
-            yield message
-
-    def _get_message(self):
-        # try:
-        response = self.ws.recv()
-        try:
-            message = json.loads(response)
-            message_size = len(str(message))
-            print(f'Received message of size: {message_size}')
-        except json.decoder.JSONDecodeError as e:
-            print(e)
-            print(response)
-            message = {
-                'action': 'error',
-                'message': 'Received JSON response cannot be parsed. Skipping..',
-                'response': response,
-            }
-
-        self.raw_messages.append(message)
-        # print(list(message.keys()))
-        return message
-        # except json.decoder.JSONDecodeError as e:
-        #     return {}
-
-    def _read_message(self, message, verbose=True):
-        printable = {}
-        if message.get('token'):
-            self.token = message['token']
-            self.status = message['status']
-            printable = message
-        elif message.get('observation') == 'agent_state_changed':
-            self.agent_state = message['extras']['agent_state']
-            printable = message
-        elif 'action' in message:
-            # print(message)
-            if message['action'] != 'browse_interactive':
-                self.action_messages.append(message['message'])
-            elif self.agent == 'WorldModelAgent':
-                full_output_dict = json.loads(message['args']['thought'])
-                if full_output_dict['active_strategy'] != self.last_active_strategy:
-                    self.last_active_strategy = full_output_dict['active_strategy']
-                    self.action_history.append((0, self.last_active_strategy))
-                self.action_history.append((1, full_output_dict['summary']))
-            else:
-                self.action_messages.append(message['message'])
-                self.action_history.append((0, message['message']))
-            # printable = message
-            printable = {k: v for k, v in message.items() if k not in 'args'}
-        elif 'extras' in message and 'screenshot' in message['extras']:
-            image_data = base64.b64decode(message['extras']['screenshot'])
-            try:
-                screenshot = Image.open(BytesIO(image_data))
-                url = message['extras']['url']
-                printable = {
-                    k: v for k, v in message.items() if k not in ['extras', 'content']
-                }
-                self.browser_history.append((screenshot, url))
-            except UnidentifiedImageError:
-                err_msg = (
-                    'Failure to receive screenshot, likely due to a server-side error.'
-                )
-                self.action_messages.append(err_msg)
-        if verbose:
-            print(printable)
-
-    def _update_figure(self, message):
-        if (
-            ('args' in message)
-            and ('thought' in message['args'])
-            and (message['args']['thought'].find('MCTS') != -1)
-        ):
-            # log_content = message['args']['thought']
-            # self.figure = parse_and_visualize(log_content)
-
-            planning_record = json.loads(message['args']['thought'])
-            self.figure = parse_and_visualize(planning_record['full_output'])
-
-    def _reset(self, agent_state=None):
-        self.token, self.status = None, None
-        self.ws, self.agent_state = None, agent_state
-        self.is_paused = False
-        self.raw_messages = []
-        self.browser_history = []
-        self.action_history = []
-        self.last_active_strategy = ''
-        self.action_messages = []
-        self.figure = go.Figure()
-
-    # changed the creation of the output to above. _close() may now be an unneccesary function, with the addition of save_log
-    # def _close(self):
-    #     self.save_log()
-    #     self._reset()
-
-    # partly copied from _close() function, but is activated immediately when the session moves to "finished"
-    def save_log(self):
-        print(f'Closing connection {self.token}')
-        if self.ws:
-            self.ws.close()
-
-<<<<<<< HEAD
-        if self.output_path:
-            print('Saving log to', self.output_path)
-            json.dump(self.raw_messages, open(self.output_path, 'w'))
-        # print(self.output_path)
-
-    # def __del__(self):
-    #     self._close()
-
-
-# opens the existing file that was saved, and adds {user_feedback: x} at the top.
-=======
-
-# opens the existing file that was saved, and adds {user_feedback: x} at the top.
-
-
->>>>>>> 3bd56a04
-def save_user_feedback(stars, session):
-    path = session.output_path
-    # print("other output path", path)
-
-    if stars == 'No Action Taken Yet':
-        return
-    if int(stars) >= 1 and int(stars) <= 5:
-        try:
-            with open(path, 'r') as file:
-                f = json.load(file)
-            f.insert(0, {'user feedback: ': stars})
-            json.dump(f, open(path, 'w'))
-            print('User feedback saved!')
-        except Exception:
-            print("Couldn't find output log: " + str(path) + '.')
-
-
-def process_string(string, line_len):
-    preformat = string.split('\n')
-    final = []
-    for sentence in preformat:
-        formatted = []
-        for i in range(0, len(sentence), line_len):
-            splitted = sentence[i : i + line_len]
-            if (
-                i + line_len < len(sentence)
-                and sentence[i + line_len].isalnum()
-                and splitted[-1].isalnum()
-            ):
-                formatted.append(splitted + '-')
-            else:
-                formatted.append(splitted)
-        final.append('<br>'.join(formatted))
-
-    return '\n'.join(final)
-
-
-def update_Q(node):
-    if len(node.children) == 0:
-        node.Q = node.reward
-        return node.reward
-    else:
-        total_Q = node.reward
-        for child in node.children:
-            if child.status != 'Init' and child.status != 'null':
-                total_Q += update_Q(child)
-        node.Q = total_Q
-        return node.Q
-
-
-def parse_log(log_file):
-    count = 0
-    nodes = {}
-    current_node = None
-    root = None
-    chosen_node = -1
-    in_next_state = False
-    next_state = ''
-    in_state = False
-    state_info = ''
-
-    log_string = log_file
-    lines = log_string.strip().split('\n')
-
-    for line in lines:
-        if line.startswith('*State*'):
-            in_state = True
-            state_info = (
-                state_info + process_string(line.split(': ')[1], LINE_LEN) + '<br>'
-            )
-
-        if (
-            in_state
-            and not (line.startswith('*State*'))
-            and not (line.startswith('*Replan Reasoning*'))
-        ):
-            state_info = state_info + process_string(line, LINE_LEN) + '<br>'
-
-        if line.startswith('*Replan Reasoning*'):
-            in_state = False
-            current_node = Node(count, 'null', state_info, 'Init', 0.0, None)
-            if root is None:
-                root = current_node
-            nodes[count] = current_node
-            count += 1
-            state_info = ''
-
-        if line.startswith('*Strategy Candidate*'):
-            strat_info = process_string(line.split(': ')[1], LINE_LEN)
-
-        if line.startswith('*Summary*'):
-            summary = process_string(line.split(': ')[1], LABEL_LEN)
-
-        if line.startswith('*Fast Reward*'):
-            reward = float(line.split(': ')[1])
-            nodes[count] = Node(count, strat_info, 'null', 'null', reward, None)
-            nodes[count].set_summary(summary)
-            current_node.children.append(nodes[count])
-            nodes[count].parent = current_node
-            count += 1
-
-        if line.startswith('*Expanded Strategy*'):
-            expanded_strat = process_string(line.split(': ')[1], LINE_LEN)
-            for node_num, node in nodes.items():
-                if node.in_action == expanded_strat:
-                    chosen_node = node_num
-
-        if line.startswith('*Next State*'):
-            in_next_state = True
-            next_state = (
-                next_state + process_string(line.split(': ')[1], LINE_LEN) + '<br>'
-            )
-
-        if (
-            in_next_state
-            and not (line.startswith('*Next State*'))
-            and not (line.startswith('*Status*'))
-        ):
-            next_state = next_state + process_string(line, LINE_LEN) + '<br>'
-
-        if line.startswith('*Status*'):
-            status = process_string(line.split(': ')[1], LINE_LEN)
-            nodes[chosen_node].state_info = next_state
-            nodes[chosen_node].status = status
-            current_node = nodes[chosen_node]
-            chosen_node = -1
-            in_next_state = False
-            next_state = ''
-
-    update_Q(root)
-    return root, nodes
-
-
-def visualize_tree_plotly(root, nodes):
-    G = nx.DiGraph()
-
-    def add_edges(node):
-        for child in node.children:
-            G.add_edge(node.state, child.state)
-            add_edges(child)
-
-    def get_nodes_by_level(node, level, level_nodes):
-        if level not in level_nodes:
-            level_nodes[level] = []
-        level_nodes[level].append(node)
-        for child in node.children:
-            get_nodes_by_level(child, level + 1, level_nodes)
-
-    add_edges(root)
-
-    level_nodes = {}
-    get_nodes_by_level(root, 0, level_nodes)
-
-    highest_q_nodes = set()
-    for level, nodes_at_level in level_nodes.items():
-        highest_q_node = max(nodes_at_level, key=lambda x: x.Q)
-        highest_q_nodes.add(highest_q_node.state)
-
-    pos = horizontal_hierarchy_pos(G, root.state)
-    edge_x = []
-    edge_y = []
-
-    for edge in G.edges():
-        x0, y0 = pos[edge[0]]
-        x1, y1 = pos[edge[1]]
-        edge_x.append(x0)
-        edge_x.append(x1)
-        edge_x.append(None)
-        edge_y.append(y0)
-        edge_y.append(y1)
-        edge_y.append(None)
-
-    edge_trace = go.Scatter(
-        x=edge_x,
-        y=edge_y,
-        line=dict(width=2, color='white'),
-        hoverinfo='none',
-        mode='lines',
-        showlegend=False,
-    )
-
-    node_x = []
-    node_y = []
-    hover_texts = []
-    colors = []
-    shapes = []
-    annotations = []
-    width, height, radius = WIDTH, HEIGHT, RADIUS
-
-    for node in G.nodes():
-        x, y = pos[node]
-        node_x.append(x)
-        node_y.append(y)
-        hover_text = (
-            f'<b>State {node}</b><br>'
-            f'<b>Reward:</b> {nodes[node].reward}<br>'
-            f'<b>Q:</b> {nodes[node].Q}<br>'
-            f'<b>In Action:</b> {"<br>" + nodes[node].in_action if nodes[node].in_action != "null" else nodes[node].in_action}<br>'
-            f'<b>State Info:</b> {"<br>" + nodes[node].state_info if nodes[node].state_info != "null" else nodes[node].state_info}<br>'
-            f'<b>Status:</b> {nodes[node].status}'
-        )
-        hover_texts.append(hover_text)
-
-        annotations.append(
-            dict(
-                x=x,
-                y=y,
-                text=nodes[node].summary,
-                xref='x',
-                yref='y',
-                showarrow=False,
-                font=dict(family='Arial', size=12, color='black'),
-                align='center',
-            )
-        )
-
-        if node in highest_q_nodes:
-            colors.append('pink')
-        else:
-            colors.append('#FFD700')
-
-        custom_path = (
-            f'M{x - width / 2 + radius},{y - height / 2} '
-            f'L{x + width / 2 - radius},{y - height / 2} '
-            f'Q{x + width / 2},{y - height / 2} {x + width / 2},{y - height / 2 + radius} '
-            f'L{x + width / 2},{y + height / 2 - radius} '
-            f'Q{x + width / 2},{y + height / 2} {x + width / 2 - radius},{y + height / 2} '
-            f'L{x - width / 2 + radius},{y + height / 2} '
-            f'Q{x - width / 2},{y + height / 2} {x - width / 2},{y + height / 2 - radius} '
-            f'L{x - width / 2},{y - height / 2 + radius} '
-            f'Q{x - width / 2},{y - height / 2} {x - width / 2 + radius},{y - height / 2} '
-            f'Z'
-        )
-
-        shapes.append(
-            dict(
-                xref='x',
-                yref='y',
-                type='path',
-                path=custom_path,
-                fillcolor='pink' if node in highest_q_nodes else '#FFD700',
-                line_color='black',
-            )
-        )
-
-    node_trace = go.Scatter(
-        x=node_x,
-        y=node_y,
-        mode='markers',
-        hoverinfo='text',
-        text=hover_texts,
-        hoverlabel=dict(font=dict(size=16)),
-        marker=dict(showscale=False, color=colors, size=0),
-        showlegend=False,
-    )
-
-    agent_choice_trace = go.Scatter(
-        x=[None],
-        y=[None],
-        mode='markers',
-        marker=dict(
-            size=10,
-            color='pink',
-            line=dict(width=2),
-        ),
-        showlegend=True,
-        name='Agent Choice',
-    )
-
-    candidate_trace = go.Scatter(
-        x=[None],
-        y=[None],
-        mode='markers',
-        marker=dict(
-            size=10,
-            color='#FFD700',
-            line=dict(width=2),
-        ),
-        showlegend=True,
-        name='Candidate',
-    )
-
-    fig = go.Figure(
-        data=[
-            edge_trace,
-            node_trace,
-            agent_choice_trace,
-            candidate_trace,
-        ],  # label_trace,
-        layout=go.Layout(
-            title='Agent Thinking Process',
-            titlefont_size=16,
-            showlegend=True,
-            hovermode='closest',
-            margin=dict(b=20, l=5, r=5, t=40),
-            xaxis=dict(
-                showgrid=False,
-                zeroline=False,
-                visible=False,
-                range=[-10, 80],
-            ),
-            yaxis=dict(
-                showgrid=False,
-                zeroline=False,
-                visible=False,
-                range=[0, 40],
-            ),
-            width=920,
-            height=540,
-            shapes=shapes,
-            annotations=annotations,
-            dragmode='pan',
-        ),
-    )
-    fig.update_layout(
-        modebar_remove=[
-            'zoom2d',
-            'zoomIn2d',
-            'zoomOut2d',
-            'autoScale2d',
-            'resetScale2d',
-            'lasso2d',
-            'select2d',
-        ]
-    )
-    return fig
-
-
-def horizontal_hierarchy_pos(G, root, height=110, hor_gap=20.0, hor_loc=0, ycenter=20):
-    pos = _horizontal_hierarchy_pos(G, root, height, hor_gap, hor_loc, ycenter)
-    return pos
-
-
-def _horizontal_hierarchy_pos(
-    G,
-    root,
-    height=110,
-    hor_gap=20.0,
-    hor_loc=0,
-    ycenter=20.0,
-    pos=None,
-    parent=None,
-    parsed=None,
-):
-    if pos is None:
-        pos = {root: (hor_loc, ycenter)}
-    if parsed is None:
-        parsed = []
-
-    pos[root] = (hor_loc, ycenter)
-    children = list(G.neighbors(root))
-    if not isinstance(G, nx.DiGraph) and parent is not None:
-        children.remove(parent)
-    if len(children) != 0:
-        dy = height / len(children)
-        if dy < HEIGHT:
-            dy = HEIGHT
-        else:
-            nexty = ycenter - height / 2 - dy / 2
-
-        for child in children:
-            nexty += dy
-            pos = _horizontal_hierarchy_pos(
-                G,
-                child,
-                height=dy,
-                hor_gap=hor_gap,
-                hor_loc=hor_loc + hor_gap,
-                ycenter=nexty,
-                pos=pos,
-                parent=root,
-                parsed=parsed,
-            )
-    return pos
-
-
-def parse_and_visualize(log_file):
-    root, nodes = parse_log(log_file)
-    fig = visualize_tree_plotly(root, nodes)
-    return fig
-
-
-def get_status(agent_state):
-    if agent_state == 'loading':
-        status = 'Agent Status: 🟡 Loading'
-    elif agent_state == 'init':
-        status = 'Agent Status: 🟢 Initialized'
-    elif agent_state == 'running':
-        status = 'Agent Status: 🟢 Running'
-    elif agent_state == 'pausing':
-        status = 'Agent Status: 🟢 Pausing'
-    elif agent_state == 'paused':
-        status = 'Agent Status: 🟡 Paused'
-    elif agent_state == 'resuming':
-        status = 'Agent Status: 🟡 Resuming'
-    elif agent_state == 'finished':
-        status = 'Agent Status: 🟢 Finished'
-    elif agent_state == 'stopped':
-        status = 'Agent Status: 🔴 Stopped'
-    elif agent_state is None:
-        status = 'Agent Status: 🔴 Inactive'
-    else:
-        status = f'Agent Status: 🔴 {agent_state}'
-
-    return status
-
-
-def get_action_history_markdown(action_history):
-    text = ''
-    for level, line in action_history:
-        text += '  ' * level + '* ' + line + '\n'
-    # print(text)
-    return text
-
-
-#     return (
-#         None,
-#         current_screenshot,
-#         current_url,
-#         [],
-#         browser_history,
-#         session,
-#         status,
-#         clear,
-#         go.Figure(),
-#         'No Action Taken Yet',
-#     )
-# chatbot,
-# screenshot,
-# url,
-# action_messages,
-# browser_history,
-# session,
-# status,
-# clear,
-# plot,
-# action_history,
-
-
-def get_messages(
-    chat_history,
-    action_messages,
-    browser_history,
-    session,
-    status,
-    agent_selection,
-    model_selection,
-    api_key,
-    options_visible,
-):
-    # upvote = gr.Button('👍 Upvote', interactive=(session.agent_state == 'finished'))
-    # downvote = gr.Button('👎 Downvote', interactive=(session.agent_state == 'finished'))
-    model_selection = model_display2name[model_selection]
-    user_message = None
-    if len(chat_history) > 0:
-        # check to see if user has sent a message previously
-        if chat_history[-1]['role'] == 'user':
-            user_message = chat_history[-1]['content']
-<<<<<<< HEAD
-=======
-
-    stop_flag = session.agent_state == 'stopped'
-
->>>>>>> 3bd56a04
-    if (
-        session.agent_state is None
-        or session.agent_state in ['paused', 'finished', 'stopped']
-    ) and user_message is None:
-        clear = gr.Button('🗑️ Clear', interactive=True)
-        status = get_status(session.agent_state)
-
-        screenshot, url = browser_history[-1]
-        feedback = gr.Button('Submit Feedback', visible=False)
-        stars = gr.Textbox(elem_id='dummy_textbox', value=-1)
-<<<<<<< HEAD
-
-=======
-        submit = gr.Button(
-            'Submit',
-            variant='primary',
-            scale=1,
-            min_width=150,
-            visible=session.agent_state != 'running',
-        )
-        stop = gr.Button('Stop', visible=session.agent_state == 'running')
->>>>>>> 3bd56a04
-        # if session.figure:
-        #     figure = session.figure
-        # else:
-        #     figure = go.Figure()
-
-        # action_history = get_action_history_markdown(session.action_history)
-        # action_history = action_history if action_history else 'No Action Taken Yet'
-
-        yield (
-            chat_history,
-            screenshot,
-            url,
-            action_messages,
-            browser_history,
-            session,
-            status,
-            clear,
-            feedback,
-            stars,
-            options_visible,
-<<<<<<< HEAD
-        )
-    else:
-        # make sure that the buttons and stars aren't shown yet
-        clear = gr.Button('Clear', interactive=False)
-        feedback = gr.Button('Submit Feedback')
-        stars = gr.Textbox(elem_id='dummy_textbox', value=-1)
-        if session.agent_state not in ['init', 'running', 'pausing', 'resuming']:
-=======
-            # upvote,
-            # downvote,
-            submit,
-            stop,
-        )
-    else:
-        #make sure that the buttons and stars aren't shown yet
-        clear = gr.Button('🗑️ Clear', interactive=False)
-        feedback = gr.Button('Submit Feedback')
-        stars = gr.Textbox(elem_id='dummy_textbox', value=-1)
-        if session.agent_state not in [
-            'init',
-            'running',
-            'pausing',
-            'resuming',
-        ]:
-            if stop_flag:
-                stop_flag = False
-                clear = gr.Button('Clear', interactive=False)
-                screenshot, url = browser_history[-1]
-                session._reset()
-                chat_history = chat_history[-1:]
-                action_messages = []
-
-                submit = gr.Button(
-                    'Submit',
-                    variant='primary',
-                    scale=1,
-                    min_width=150,
-                    visible=session.agent_state != 'running',
-                )
-                stop = gr.Button('Stop', visible=session.agent_state == 'running')
-                #!!! options_visible
-                yield (
-                    chat_history,
-                    screenshot,
-                    url,
-                    [],
-                    browser_history,
-                    session,
-                    status,
-                    clear,
-                    go.Figure(),
-                    'No Action Taken Yet',
-                    options_visible,
-                    submit,
-                    stop,
-                )
-
->>>>>>> 3bd56a04
-            session.agent = agent_selection
-            # session.model = model_port_config[model_selection]["provider"] + '/' + model_selection
-            session.model = model_selection
-            if model_requires_key[model_selection]:
-                session.api_key = api_key
-            elif model_port_config[model_selection].get('default_key', None):
-                session.api_key = model_port_config[model_selection].get(
-                    'default_key', None
-                )
-            else:
-                session.api_key = ''
-
-            print('API Key:', session.api_key)
-            # session.api_key = (
-            #     api_key if len(api_key) > 0 else 'token-abc123'
-            # )  # token-abc123
-            action_messages = []
-            browser_history = browser_history[:1]
-            for agent_state in session.initialize(as_generator=True):
-                status = get_status(agent_state)
-                screenshot, url = browser_history[-1]
-
-                submit = gr.Button(
-                    'Submit',
-                    variant='primary',
-                    scale=1,
-                    min_width=150,
-                    visible=session.agent_state != 'running',
-                )
-                stop = gr.Button('Stop', visible=session.agent_state == 'running')
-
-                # if session.figure:
-                #     figure = session.figure
-                # else:
-                #     figure = go.Figure()
-
-                # action_history = get_action_history_markdown(session.action_history)
-                # action_history = (
-                #     action_history if action_history else 'No Action Taken Yet'
-                # )
-                yield (
-                    chat_history,
-                    screenshot,
-                    url,
-                    action_messages,
-                    browser_history,
-                    session,
-                    status,
-                    clear,
-                    feedback,
-                    stars,
-                    options_visible,
-<<<<<<< HEAD
-=======
-                    # upvote,
-                    # downvote,
-                    submit,
-                    stop,
->>>>>>> 3bd56a04
-                )
-
-        website_counter = 0
-        message_list = []
-        for message in session.run(user_message):
-<<<<<<< HEAD
-            # this is so that the swingout (hide/show advanced options) will only pop out right when the user submits something
-            if website_counter == 1:
-                options_visible = True
-            # only enable the stars and feedback if the session.agent_state == finished
-            clear = gr.Button('Clear', interactive=(session.agent_state == 'finished'))
-            feedback = gr.Button(
-                'Submit Feedback', visible=(session.agent_state == 'finished')
-            )
-            if session.agent_state == 'finished':
-                # add the last output message once it is finished
-                # find the last message
-                chat_history.append(
-                    gr.ChatMessage(role='assistant', content=message['content'])
-                )
-                stars = gr.Textbox(elem_id='dummy_textbox', value=0)
-=======
-            # if "content" in message.keys():
-                # print("MESSAGEEEE", message['message'])
-            message_list.append(message['message'])
-            # else:
-                # print("No content:", message)
-            #this is so that the swingout (hide/show browser) will only pop out right when the user submits something
-            if website_counter == 1:
-                options_visible = True
-            #only enable the stars and feedback if the session.agent_state == finished
-            clear = gr.Button('🗑️ Clear', interactive=(session.agent_state == 'finished'))
-            feedback = gr.Button('Submit Feedback', visible=(session.agent_state == 'finished'))
-            # upvote = gr.Button('👍 Upvote', interactive=(session.agent_state == 'finished'))
-            # downvote = gr.Button('👎 Downvote', interactive=(session.agent_state == 'finished'))
-            if session.agent_state == 'finished':
-                #add the last output message once it is finished
-                #find the last message
-                if len(message_list) >= 3:
-                    if message_list[-3] != "":
-                        chat_history.append(gr.ChatMessage(role="assistant", content=message_list[-3]))
-                    if message_list[-2] != "":
-                        chat_history.append(gr.ChatMessage(role="assistant", content=message_list[-2]))
-                    if message_list[-2] == "" and message_list[-3] == "":
-                        chat_history.append(gr.ChatMessage(role="assistant", content="Task Complete! How can I assist you next?"))
-                stars = gr.Textbox(elem_id="dummy_textbox", value=0)
->>>>>>> 3bd56a04
-                session.save_log()
-            status = get_status(session.agent_state)
-            while len(session.action_messages) > len(action_messages):
-                diff = len(session.action_messages) - len(action_messages)
-                action_messages.append(session.action_messages[-diff])
-                # create sites_visited list from browser_history, use it in display history
-                sites_visited = []
-                website_counter = 0
-                for item in browser_history:
-                    website_counter += 1
-                    sites_visited.append(item[1])
-                chat_history = display_history(
-                    chat_history, sites_visited, action_messages
-                )
-            while len(session.browser_history) > (len(browser_history) - 1):
-                diff = len(session.browser_history) - (len(browser_history) - 1)
-                browser_history.append(session.browser_history[-diff])
-            screenshot, url = browser_history[-1]
-
-            # if session.figure:
-            #     figure = session.figure
-            # else:
-            #     figure = go.Figure()
-
-            # action_history = get_action_history_markdown(session.action_history)
-            # action_history = action_history if action_history else 'No Action Taken Yet'
-
-<<<<<<< HEAD
-=======
-            submit = gr.Button(
-                'Submit',
-                variant='primary',
-                scale=1,
-                min_width=150,
-                visible=session.agent_state != 'running',
-            )
-            stop = gr.Button('Stop', visible=session.agent_state == 'running')
-
->>>>>>> 3bd56a04
-            yield (
-                chat_history,
-                screenshot,
-                url,
-                action_messages,
-                browser_history,
-                session,
-                status,
-                clear,
-                feedback,
-                stars,
-                options_visible,
-<<<<<<< HEAD
-=======
-                # upvote,
-                # downvote,
-                submit,
-                stop,
->>>>>>> 3bd56a04
-            )
-
-
-def clear_page(browser_history, session, feedback):
-    feedback = gr.Button('Submit Feedback', visible=False)
-    browser_history = browser_history[:1]
-    current_screenshot, current_url = browser_history[-1]
-    session._reset()
-    status = get_status(session.agent_state)
-    # pause_resume = gr.Button("Pause", interactive=False)
-    return (
-        None,
-        'Pause',
-        False,
-        current_screenshot,
-        current_url,
-        [],
-        browser_history,
-        session,
-        status,
-        feedback,
-    )
-
-
-def check_requires_key(model_selection, api_key):
-    model_real_name = model_display2name[model_selection]
-    requires_key = model_requires_key[model_real_name]
-    if requires_key:
-        api_key = gr.Textbox(
-            api_key,
-            label='API Key',
-            placeholder='Your API Key',
-            visible=True,
-            max_lines=2,
-        )
-    else:
-        api_key = gr.Textbox(
-            api_key,
-            label='API Key',
-            placeholder='Your API Key',
-            visible=False,
-            max_lines=2,
-        )
-    return api_key
-
-
-def pause_resume_task(is_paused, session, status):
-    if not is_paused and session.agent_state == 'running':
-        session.pause()
-        is_paused = True
-    elif is_paused and session.agent_state == 'paused':
-        session.resume()
-        is_paused = False
-
-    button = 'Resume' if is_paused else 'Pause'
-    status = get_status(session.agent_state)
-    return button, is_paused, session, status
-
-
-# for display history, this is the dropdown box that shows up
-<<<<<<< HEAD
-=======
-
-
->>>>>>> 3bd56a04
-def display_history(history, messages_history, action_messages):
-    # parse everything into a string so that it is in one message instead of multiple, for the dropdown effect
-    links_string = ''
-    # count total links for the title
-    total_links = 0
-    # fix the issue of multiple titles in a row
-    previous_titles = ['']
-    for message in messages_history:
-        # try and get the title, if it doesn't work, just use the previous message
-        try:
-            url = message
-            print('URL', url)
-            response = requests.get(url)
-            soup = BeautifulSoup(response.content, 'html.parser')
-            title = soup.title.string
-        except Exception:
-            title = message
-        # check for duplicate entries in a row
-        if title != previous_titles[-1]:
-<<<<<<< HEAD
-            links_string += f'<a href="{message}" style="float: left;" target="_blank">{title}</a>\n'
-=======
-            links_string += (f'<a href="{message}" style="float: left; text-align: left;" target="_blank">{title}</a>\n')
->>>>>>> 3bd56a04
-            previous_titles.append(title)
-            total_links += 1
-    # add total links to title
-    if total_links == 1:
-        history_title = 'Searched 1 site'
-    else:
-        history_title = 'Searched ' + str(total_links) + ' sites'
-    # replace the last message unless it is the user's message
-    # sometimes represented as a dictionary, sometimes as a gr.ChatMessage() class. Not really sure when is which.
-    # if it is a gr.ChatMessage(), need to reference differently from dictionary
-    if 'goto' in action_messages[-1]:
-        history_title = 'Browsing ' + message + '...'
-    if not isinstance(history[-1], dict):
-        if history[-1].metadata is None or history[-1].role != 'assistant':
-            history.append(
-                gr.ChatMessage(
-                    role='assistant',
-                    content=(links_string),
-                    metadata={'title': history_title},
-                )
-            )
-        else:
-            history[-1] = gr.ChatMessage(
-                role='assistant',
-                content=(links_string),
-                metadata={'title': history_title},
-            )
-    # this else exists just in case it is a dictionary:
-    else:
-        if history[-1]['metadata'] is None or history[-1]['role'] != 'assistant':
-            history.append(
-                gr.ChatMessage(
-                    role='assistant',
-                    content=(links_string),
-                    metadata={'title': history_title},
-                )
-            )
-        else:
-            history[-1] = gr.ChatMessage(
-                role='assistant',
-                content=(links_string),
-                metadata={'title': history_title},
-            )
-
-    # return history returns the chatbot itself
-    return history
-
-<<<<<<< HEAD
-
-=======
->>>>>>> 3bd56a04
-# replaced previous function called user() which basically processes the user input into the gr.Chatbot class
-def process_user_message(user_message, history):
-    # return '', history + [[user_message, None]]
-    chat_message = gr.ChatMessage(role='user', content=user_message)
-    history.append(chat_message)
-    return '', history
-
-
-
-def stop_task(session):
-    if session.agent_state == 'running':
-        session.stop()
-    # clear everything on resubmit
-    # save to session logs
-    # pull and merge
-    # when its running, disable submit, enable stop like chatgpt
-    # change submit to stop button when running?
-    # dont submit if nothing in box
-    status = get_status(session.agent_state)
-    clear = gr.Button('Clear', interactive=True)
-    return session, status, clear
-
-
-#toggle hiding and showing the browser. IfClick is basically because I call this function sometimes without the user specifically clicking on the button.
-def toggle_options(visible, ifClick):
-    if ifClick:
-        new_visible = not visible
-    else:
-        new_visible = visible
-    toggle_text = '🔍 Hide Browser' if new_visible else '🔍 Show Browser'
-    return (
-        gr.update(visible=new_visible),
-        new_visible,
-        gr.update(value=toggle_text),
-    )
-
-
-current_dir = os.path.dirname(__file__)
-print(os.path.dirname(__file__))
-
-default_port = 5000
-with open(os.path.join(current_dir, 'Makefile')) as f:
-    while True:
-        line = f.readline()
-        if 'BACKEND_PORT' in line:
-            default_port = int(line.split('=')[1].strip())
-            break
-        if not line:
-            break
-# default_agent = 'WorldModelAgent'
-# default_agent = 'AgentModelAgent'
-# default_agent = 'ModularWebAgent'
-default_agent = 'ReasonerWebAgent'
-
-global model_port_config
-model_port_config = {}
-with open(os.path.join(current_dir, 'model_port_config.json')) as f:
-    model_port_config = json.load(f)
-# model_list = list(model_port_config.keys())
-# model_list = [cfg.get('display_name', model) for model, cfg in model_port_config.items()]
-global model_display2name
-model_display2name = {
-    cfg.get('display_name', model): model for model, cfg in model_port_config.items()
-}
-model_list = list(model_display2name.keys())
-global model_requires_key
-model_requires_key = {
-    model: cfg.get('requires_key', False) for model, cfg in model_port_config.items()
-}
-
-# default_model = model_list[0]
-default_model = 'gpt-4o'
-for model, cfg in model_port_config.items():
-    if cfg.get('default', None):
-        default_model = cfg.get('display_name', model)
-        break
-
-# default_api_key = os.environ.get('OPENAI_API_KEY')
-current_dir = os.path.dirname(__file__)
-
-with open(os.path.join(current_dir, 'default_api_key.txt'), 'r') as fr:
-    default_api_key = fr.read().strip()
-
-
-# Define the custom HTML for the 5-star rating system
-html_content = """
-<div style="display: none;" id="feedback" class = "block svelte-5y6bt2 padded">
-    <h2>How did we do?</h2>
-    <div id="stars" style="font-size: 2rem; color: #ffd700;">
-        <span onclick="setRating(1)">★</span>
-        <span onclick="setRating(2)">★</span>
-        <span onclick="setRating(3)">★</span>
-        <span onclick="setRating(4)">★</span>
-        <span onclick="setRating(5)">★</span>
-    </div>
-    <h3 id="confirmation-text"></h3>
-</div>
-"""
-
-# JavaScript to handle the star rating functionality
-js_code = """
-async () => {
-    let currentRating = -1; // To store the current rating
-    let submitted = false;
-
-    globalThis.setRating = (stars) => {
-        currentRating = stars; // Update the current rating
-        // document.getElementById("rating-text").innerText = `Your rating: ${stars} stars`;
-
-        // Highlight stars up to the selected rating
-        let starElements = document.getElementById("stars").children;
-        if (!submitted){
-            for (let i = 0; i < starElements.length; i++) {
-                starElements[i].style.color = i < stars ? "#ffd700" : "gray";
-            }
-        }
-    }
-
-    //this is triggered when the submit button is clicked
-    globalThis.submitRating = () => {
-        const confirmationText = document.getElementById("confirmation-text");
-        if (currentRating > 0) {
-            confirmationText.innerText = `Thank you for your feedback.`;
-            document.getElementById("submit-button").style.display = "none";
-            console.log(currentRating);
-        } else {
-            confirmationText.innerText = "Please select a rating before submitting.";
-        }
-        submitted = true;
-        return currentRating;
-    }
-
-    //show the stars by setting their display to inline-block
-    globalThis.showStars = () => {
-        document.getElementById("feedback").style.display = "inline-block";
-        document.getElementById("feedback").scrollIntoView({ behavior: "smooth" });
-    }
-    //hide the stars by setting their display to none
-    globalThis.hideStars = () => {
-        document.getElementById("feedback").style.display = "none";
-    }
-
-}
-"""
-
-# different so that the function can be called by gradio elements in the python code
-get_rating = """
-function(){
-    let currentRating = submitRating();
-    return currentRating;
-}
-"""
-
-# make this in python for the clear button
-hide_stars = """
-function(){
-    hideStars();
-}
-"""
-
-# random css for other formatting and whatnot
-css = """
-#submit-button{
-    width: 200px;
-}
-#feedback{
-    padding-left: 20px;
-    max-width: 230px;
-    padding-bottom: 20px;
-    background-color: #f4f4f7;
-}
-#confirmation-text{
-    margin-top: 8px;
-}
-"""
-
-
-def vote(upvote):
-    if upvote:
-        print("Upvoted!")
-    else:
-        print("Downvoted.")
-
-with gr.Blocks(css=css) as demo:
-    action_messages = gr.State([])
-    session = gr.State(
-        OpenDevinSession(agent=default_agent, port=default_port, model=default_model)
-    )
-    title = gr.Markdown('# 🚀 OpenQ: An Open-Source LLM-Powered Web Agent')
-    # header = gr.Markdown('''## How it works:''')
-    tutorial1 = gr.Markdown("""- 🔑 **Choose** an **Agent**, an **LLM**, and provide an **API Key** if required.
-                            - 💬 **Ask the Agent** to perform advanced web-related tasks. **For example:**
-                              - "What were box office values of the Star Wars films in the prequel and sequel trilogies?"
-                              - "Can you search for a round-trip flight from Los Angeles to Tokyo in business class?"
-                            - ✍️ **Share your feedback** using the form below once the Agent completes its task!""")
-
-    privacy_title = gr.Markdown(
-        """❗️**Important: Data submitted may be used for research purposes. Please avoid uploading confidential or personal information. User prompts and feedback are logged.**"""
-    )
-
-    with gr.Row(equal_height=False):
-        with gr.Column(scale=2):
-            with gr.Group():
-                with gr.Row():
-                    agent_selection = gr.Dropdown(
-                        [
-                            'DummyWebAgent',
-                            'BrowsingAgent',
-                            'WorldModelAgent',
-                            'NewWorldModelAgent',
-                            'FewShotWorldModelAgent',
-                            'OnepassAgent',
-                            'PolicyAgent',
-                            'WebPlanningAgent',
-                            'AgentModelAgent',
-                            'ModularWebAgent',
-                            'ReasonerWebAgent',
-                        ],
-                        value=default_agent,
-                        interactive=True,
-                        label='Agent',
-                        # info='Choose your own adventure partner!',
-                    )
-                    model_selection = gr.Dropdown(
-                        model_list,
-                        value=default_model,
-                        interactive=True,
-                        label='Backend LLM',
-                        # info='Choose the model you would like to use',
-                    )
-                    api_key = check_requires_key(default_model, default_api_key)
-
-            # change to be type=messages, which converts the messages inputted from tuples to gr.ChatMessage class
-            chatbot = gr.Chatbot(type='messages', height=320)
-            with gr.Row():
-                rating_html = gr.HTML(html_content)
-                #dummy textbox that isn't shown in order to store the value which can be referred to by both HTML and gradio
-                stars = gr.Textbox(elem_id="dummy_textbox", value=-1, visible=False)
-                #when the stars dummy textbox is changed, trigger all of this
-                stars.change(None, None, None, js="() => {showStars()}")
-                stars.change(save_user_feedback, inputs=[stars, session])
-                # Load the JavaScript code to initialize the interactive stars
-                demo.load(None, None, None, js=js_code)
-            #feedback button, in a different row. 
-            feedback = gr.Button('Submit Feedback', variant='secondary', elem_id = "submit-button", visible=False)
-            feedback.click(None, inputs=None, outputs=stars, js=get_rating)
-            with gr.Group():
-                with gr.Row():
-                    msg = gr.Textbox(container=False, show_label=False, scale=7)
-
-                    submit = gr.Button(
-                        'Submit',
-                        variant='primary',
-                        scale=1,
-                        min_width=150,
-                    )
-                    stop = gr.Button('Stop', visible=False)
-                    submit_triggers = [msg.submit, submit.click]
-        with gr.Column(scale=4, visible=False) as visualization_column:
-            # with gr.Group():
-            #     start_url = 'about:blank'
-            #     url = gr.Textbox(
-            #         start_url, label='URL', interactive=False, max_lines=1
-            #     )
-            #     blank = Image.new('RGB', (1280, 720), (255, 255, 255))
-            #     screenshot = gr.Image(blank, interactive=False, label='Webpage')
-            #     plot = gr.Plot(go.Figure(), label='Agent Planning Process')
-            with gr.Group():
-                # starting url can be changed
-                start_url = 'about:blank'
-                url = gr.Textbox(start_url, label='URL', interactive=False, max_lines=1)
-                blank = Image.new('RGB', (1280, 720), (255, 255, 255))
-                screenshot = gr.Image(blank, interactive=False, label='Webpage')
-
-    with gr.Row():
-<<<<<<< HEAD
-        toggle_button = gr.Button('Show Advanced Options')
-        pause_resume = gr.Button('Pause')
-        clear = gr.Button('Clear')
-    with gr.Row():
-        rating_html = gr.HTML(html_content)
-        # dummy textbox that isn't shown in order to store the value which can be referred to by both HTML and gradio
-        stars = gr.Textbox(elem_id='dummy_textbox', value=-1, visible=False)
-        # when the stars dummy textbox is changed, trigger all of this
-        stars.change(None, None, None, js='() => {showStars()}')
-        stars.change(save_user_feedback, inputs=[stars, session])
-        # Load the JavaScript code to initialize the interactive stars
-        demo.load(None, None, None, js=js_code)
-    # feedback button, in a different row.
-    feedback = gr.Button(
-        'Submit Feedback', variant='secondary', elem_id='submit-button', visible=False
-    )
-    feedback.click(None, inputs=None, outputs=stars, js=get_rating)
-=======
-        toggle_button = gr.Button('🔍 Show Browser')
-        pause_resume = gr.Button('Pause', visible=False)
-        # upvote = gr.Button('👍 Upvote', interactive=False)
-        # downvote = gr.Button('👎 Downvote', interactive=False)
-        clear = gr.Button('🗑️ Clear')
->>>>>>> 3bd56a04
-    status = gr.Markdown('Agent Status: 🔴 Inactive')
-    browser_history = gr.State([(blank, start_url)])
-    options_visible = gr.State(False)
-    # upvote.click(vote, inputs=[gr.State(True)])
-    # downvote.click(vote, inputs=[gr.State(False)])
-    options_visible.change(
-        toggle_options,
-        inputs=[options_visible, gr.State(False)],
-        outputs=[
-            visualization_column,
-            options_visible,
-            toggle_button,
-        ],
-        queue=False,
-    )
-    toggle_click = toggle_button.click(
-        toggle_options,
-        inputs=[options_visible, gr.State(True)],
-        outputs=[
-            visualization_column,
-            options_visible,
-            toggle_button,
-        ],
-        queue=False,
-    )
-    is_paused = gr.State(False)
-    # chat_msg = msg.submit(user, [msg, chatbot], [msg, chatbot], queue=False)
-    chat_msg = gr.events.on(
-        submit_triggers,
-        process_user_message,
-        [msg, chatbot],
-        [msg, chatbot],
-        queue=False,
-    )
-    bot_msg = chat_msg.then(
-        get_messages,
-        [
-            chatbot,
-            action_messages,
-            browser_history,
-            session,
-            status,
-            agent_selection,
-            model_selection,
-            api_key,
-            options_visible,
-        ],
-        [
-            chatbot,
-            screenshot,
-            url,
-            action_messages,
-            browser_history,
-            session,
-            status,
-            clear,
-            feedback,
-            stars,
-            options_visible,
-            # upvote,
-            # downvote,
-            submit,
-            stop,
-        ],
-        concurrency_limit=10,
-    )
-    # (
-    #     pause_resume.click(
-    #         pause_resume_task,
-    #         [is_paused, session, status],
-    #         [pause_resume, is_paused, session, status],
-    #         queue=False,
-    #     ).then(
-    #         get_messages,
-    #         [
-    #             chatbot,
-    #             action_messages,
-    #             browser_history,
-    #             session,
-    #             status,
-    #             agent_selection,
-    #             model_selection,
-    #             api_key,
-    #         ],
-    #         [
-    #             chatbot,
-    #             screenshot,
-    #             url,
-    #             action_messages,
-    #             browser_history,
-    #             session,
-    #             status,
-    #             clear,
-    #             feedback,
-    #             stars,
-    #         ],
-    #         concurrency_limit=10,
-    #     )
-    # )
-    (
-        stop.click(
-            stop_task,
-            [session],
-            [session, status, clear],
-            queue=False,
-        ).then(
-            get_messages,
-            [
-                chatbot,
-                action_messages,
-                browser_history,
-                session,
-                status,
-                agent_selection,
-                model_selection,
-                api_key,
-                options_visible,
-            ],
-            [
-                chatbot,
-                screenshot,
-                url,
-                action_messages,
-                browser_history,
-                session,
-                status,
-                clear,
-                feedback,
-                stars,
-                options_visible,
-                # upvote,
-                # downvote
-            ],
-            concurrency_limit=10,
-        )
-    )
-    (
-        clear.click(
-            clear_page,
-            [browser_history, session, feedback],
-            [
-                chatbot,
-                pause_resume,
-                is_paused,
-                screenshot,
-                url,
-                action_messages,
-                browser_history,
-                session,
-                status,
-                feedback,
-            ],
-            queue=False,
-        ).then(fn=None, js=hide_stars)
-    )
-    model_selection.select(
-        check_requires_key, [model_selection, api_key], api_key, queue=False
-    )
-
-if __name__ == '__main__':
-    # demo.queue(default_concurrency_limit=5)
-    demo.queue()
-    demo.launch(share=False)
+import base64
+import json
+import os
+import time
+from datetime import datetime
+from io import BytesIO
+
+import gradio as gr  # type: ignore
+import networkx as nx
+import plotly.graph_objects as go  # type: ignore  # type: ignore
+import requests
+import websocket
+from bs4 import BeautifulSoup
+from PIL import Image, UnidentifiedImageError
+
+# from openai import OpenAI
+
+default_api_key = os.environ.get('OPENAI_API_KEY')
+LINE_LEN = 100
+LABEL_LEN = 20
+WIDTH = 18
+HEIGHT = 4
+RADIUS = 1
+
+
+class Node:
+    def __init__(self, state, in_action, state_info, status, reward, parent):
+        self.state = state
+        self.in_action = in_action
+        self.state_info = state_info
+        self.status = status
+        self.parent = parent
+        self.children = []
+        self.reward = reward
+        self.Q = 0.0
+        self.uct = 0.0
+        self.summary = 'Start Planning'
+
+    def set_summary(self, summary):
+        self.summary = summary
+
+
+class OpenDevinSession:
+    def __init__(
+        self,
+        agent,
+        port,
+        model,
+        language='en',
+        api_key=default_api_key,
+    ):
+        self.model = model
+        self.agent = agent
+        self.language = language
+        self.api_key = api_key
+        self.port = port
+        self.output_path = ''
+
+        self.figure = None
+
+        self._reset()
+
+    def initialize(self, as_generator=False):
+        # create an output path that is global to all functions called within the OpenDevinSession class, so that it can be referred back to later
+        # this code is copied from _close() function
+        # create an output path that is global to all functions called within the OpenDevinSession class, so that it can be referred back to later
+        # this code is copied from _close() function
+        now = time.time()
+        os.makedirs('frontend_logs', exist_ok=True)
+
+        # Get current date and time
+        now = datetime.now()
+        # Format date and time
+        formatted_now = now.strftime('%Y-%m-%d-%H:%M:%S')
+        formatted_model = self.model.replace('/', '-')
+        self.output_path = (
+            f'frontend_logs/{formatted_now}_{self.agent}_{formatted_model}_steps.json'
+        )
+
+        self.agent_state = None
+        if self.ws:
+            self._reset()
+        self.ws = websocket.WebSocket()
+        self.ws.connect(f'ws://127.0.0.1:{self.port}/ws')
+
+        payload = {
+            'action': 'initialize',
+            'args': {
+                'LLM_MODEL': self.model,
+                'AGENT': self.agent,
+                'LANGUAGE': self.language,
+                'LLM_API_KEY': self.api_key,
+            },
+        }
+        self.ws.send(json.dumps(payload))
+
+        while self.agent_state != 'init':
+            message = self._get_message()
+            if message.get('token'):
+                self.token, self.status = message['token'], message['status']
+            elif message.get('observation') == 'agent_state_changed':
+                self.agent_state = message['extras']['agent_state']
+                if as_generator:
+                    yield self.agent_state
+        print(f'{self.agent} Initialized')
+
+    def pause(self):
+        if self.agent_state != 'running':
+            raise ValueError('Agent not running, nothing to pause')
+        print('Pausing')
+
+        payload = {'action': 'change_agent_state', 'args': {'agent_state': 'paused'}}
+        self.ws.send(json.dumps(payload))
+
+        self.agent_state = 'pausing'
+
+    def stop(self):
+        if self.agent_state != 'running':
+            raise ValueError('Agent not running, nothing to stop')
+        print('Stopping')
+
+        payload = {'action': 'change_agent_state', 'args': {'agent_state': 'stopped'}}
+        self.ws.send(json.dumps(payload))
+
+        self.agent_state = 'stopped'
+        self._reset
+
+    def resume(self):
+        if self.agent_state != 'paused':
+            raise ValueError('Agent not paused, nothing to resume')
+        print('Resuming')
+
+        payload = {'action': 'change_agent_state', 'args': {'agent_state': 'running'}}
+        self.ws.send(json.dumps(payload))
+
+        self.agent_state = 'resuming'
+
+    def run(self, task):
+        if self.agent_state not in ['init', 'running', 'pausing', 'resuming', 'paused']:
+            raise ValueError(
+                'Agent not initialized. Please run the initialize() method first'
+            )
+
+        if task is not None:
+            payload = {'action': 'message', 'args': {'content': task}}
+            self.ws.send(json.dumps(payload))
+
+        while self.agent_state not in ['finished', 'paused', 'stopped']:
+            message = self._get_message()
+            self._read_message(message)
+
+            # self._update_figure(message)
+
+            print(self.agent_state)
+            yield message
+
+    def _get_message(self):
+        # try:
+        response = self.ws.recv()
+        try:
+            message = json.loads(response)
+            message_size = len(str(message))
+            print(f'Received message of size: {message_size}')
+        except json.decoder.JSONDecodeError as e:
+            print(e)
+            print(response)
+            message = {
+                'action': 'error',
+                'message': 'Received JSON response cannot be parsed. Skipping..',
+                'response': response,
+            }
+
+        self.raw_messages.append(message)
+        # print(list(message.keys()))
+        return message
+        # except json.decoder.JSONDecodeError as e:
+        #     return {}
+
+    def _read_message(self, message, verbose=True):
+        printable = {}
+        if message.get('token'):
+            self.token = message['token']
+            self.status = message['status']
+            printable = message
+        elif message.get('observation') == 'agent_state_changed':
+            self.agent_state = message['extras']['agent_state']
+            printable = message
+        elif 'action' in message:
+            # print(message)
+            if message['action'] != 'browse_interactive':
+                self.action_messages.append(message['message'])
+            elif self.agent == 'WorldModelAgent':
+                full_output_dict = json.loads(message['args']['thought'])
+                if full_output_dict['active_strategy'] != self.last_active_strategy:
+                    self.last_active_strategy = full_output_dict['active_strategy']
+                    self.action_history.append((0, self.last_active_strategy))
+                self.action_history.append((1, full_output_dict['summary']))
+            else:
+                self.action_messages.append(message['message'])
+                self.action_history.append((0, message['message']))
+            # printable = message
+            printable = {k: v for k, v in message.items() if k not in 'args'}
+        elif 'extras' in message and 'screenshot' in message['extras']:
+            image_data = base64.b64decode(message['extras']['screenshot'])
+            try:
+                screenshot = Image.open(BytesIO(image_data))
+                url = message['extras']['url']
+                printable = {
+                    k: v for k, v in message.items() if k not in ['extras', 'content']
+                }
+                self.browser_history.append((screenshot, url))
+            except UnidentifiedImageError:
+                err_msg = (
+                    'Failure to receive screenshot, likely due to a server-side error.'
+                )
+                self.action_messages.append(err_msg)
+        if verbose:
+            print(printable)
+
+    def _update_figure(self, message):
+        if (
+            ('args' in message)
+            and ('thought' in message['args'])
+            and (message['args']['thought'].find('MCTS') != -1)
+        ):
+            # log_content = message['args']['thought']
+            # self.figure = parse_and_visualize(log_content)
+
+            planning_record = json.loads(message['args']['thought'])
+            self.figure = parse_and_visualize(planning_record['full_output'])
+
+    def _reset(self, agent_state=None):
+        self.token, self.status = None, None
+        self.ws, self.agent_state = None, agent_state
+        self.is_paused = False
+        self.raw_messages = []
+        self.browser_history = []
+        self.action_history = []
+        self.last_active_strategy = ''
+        self.action_messages = []
+        self.figure = go.Figure()
+
+    # changed the creation of the output to above. _close() may now be an unneccesary function, with the addition of save_log
+    # def _close(self):
+    #     self.save_log()
+    #     self._reset()
+
+    # partly copied from _close() function, but is activated immediately when the session moves to "finished"
+    def save_log(self):
+        print(f'Closing connection {self.token}')
+        if self.ws:
+            self.ws.close()
+
+        if self.output_path:
+            print('Saving log to', self.output_path)
+            json.dump(self.raw_messages, open(self.output_path, 'w'))
+        # print(self.output_path)
+
+
+# opens the existing file that was saved, and adds {user_feedback: x} at the top.
+
+
+def save_user_feedback(stars, session):
+    path = session.output_path
+    # print("other output path", path)
+
+    if stars == 'No Action Taken Yet':
+        return
+    if int(stars) >= 1 and int(stars) <= 5:
+        try:
+            with open(path, 'r') as file:
+                f = json.load(file)
+            f.insert(0, {'user feedback: ': stars})
+            json.dump(f, open(path, 'w'))
+            print('User feedback saved!')
+        except Exception:
+            print("Couldn't find output log: " + str(path) + '.')
+
+
+def process_string(string, line_len):
+    preformat = string.split('\n')
+    final = []
+    for sentence in preformat:
+        formatted = []
+        for i in range(0, len(sentence), line_len):
+            splitted = sentence[i : i + line_len]
+            if (
+                i + line_len < len(sentence)
+                and sentence[i + line_len].isalnum()
+                and splitted[-1].isalnum()
+            ):
+                formatted.append(splitted + '-')
+            else:
+                formatted.append(splitted)
+        final.append('<br>'.join(formatted))
+
+    return '\n'.join(final)
+
+
+def update_Q(node):
+    if len(node.children) == 0:
+        node.Q = node.reward
+        return node.reward
+    else:
+        total_Q = node.reward
+        for child in node.children:
+            if child.status != 'Init' and child.status != 'null':
+                total_Q += update_Q(child)
+        node.Q = total_Q
+        return node.Q
+
+
+def parse_log(log_file):
+    count = 0
+    nodes = {}
+    current_node = None
+    root = None
+    chosen_node = -1
+    in_next_state = False
+    next_state = ''
+    in_state = False
+    state_info = ''
+
+    log_string = log_file
+    lines = log_string.strip().split('\n')
+
+    for line in lines:
+        if line.startswith('*State*'):
+            in_state = True
+            state_info = (
+                state_info + process_string(line.split(': ')[1], LINE_LEN) + '<br>'
+            )
+
+        if (
+            in_state
+            and not (line.startswith('*State*'))
+            and not (line.startswith('*Replan Reasoning*'))
+        ):
+            state_info = state_info + process_string(line, LINE_LEN) + '<br>'
+
+        if line.startswith('*Replan Reasoning*'):
+            in_state = False
+            current_node = Node(count, 'null', state_info, 'Init', 0.0, None)
+            if root is None:
+                root = current_node
+            nodes[count] = current_node
+            count += 1
+            state_info = ''
+
+        if line.startswith('*Strategy Candidate*'):
+            strat_info = process_string(line.split(': ')[1], LINE_LEN)
+
+        if line.startswith('*Summary*'):
+            summary = process_string(line.split(': ')[1], LABEL_LEN)
+
+        if line.startswith('*Fast Reward*'):
+            reward = float(line.split(': ')[1])
+            nodes[count] = Node(count, strat_info, 'null', 'null', reward, None)
+            nodes[count].set_summary(summary)
+            current_node.children.append(nodes[count])
+            nodes[count].parent = current_node
+            count += 1
+
+        if line.startswith('*Expanded Strategy*'):
+            expanded_strat = process_string(line.split(': ')[1], LINE_LEN)
+            for node_num, node in nodes.items():
+                if node.in_action == expanded_strat:
+                    chosen_node = node_num
+
+        if line.startswith('*Next State*'):
+            in_next_state = True
+            next_state = (
+                next_state + process_string(line.split(': ')[1], LINE_LEN) + '<br>'
+            )
+
+        if (
+            in_next_state
+            and not (line.startswith('*Next State*'))
+            and not (line.startswith('*Status*'))
+        ):
+            next_state = next_state + process_string(line, LINE_LEN) + '<br>'
+
+        if line.startswith('*Status*'):
+            status = process_string(line.split(': ')[1], LINE_LEN)
+            nodes[chosen_node].state_info = next_state
+            nodes[chosen_node].status = status
+            current_node = nodes[chosen_node]
+            chosen_node = -1
+            in_next_state = False
+            next_state = ''
+
+    update_Q(root)
+    return root, nodes
+
+
+def visualize_tree_plotly(root, nodes):
+    G = nx.DiGraph()
+
+    def add_edges(node):
+        for child in node.children:
+            G.add_edge(node.state, child.state)
+            add_edges(child)
+
+    def get_nodes_by_level(node, level, level_nodes):
+        if level not in level_nodes:
+            level_nodes[level] = []
+        level_nodes[level].append(node)
+        for child in node.children:
+            get_nodes_by_level(child, level + 1, level_nodes)
+
+    add_edges(root)
+
+    level_nodes = {}
+    get_nodes_by_level(root, 0, level_nodes)
+
+    highest_q_nodes = set()
+    for level, nodes_at_level in level_nodes.items():
+        highest_q_node = max(nodes_at_level, key=lambda x: x.Q)
+        highest_q_nodes.add(highest_q_node.state)
+
+    pos = horizontal_hierarchy_pos(G, root.state)
+    edge_x = []
+    edge_y = []
+
+    for edge in G.edges():
+        x0, y0 = pos[edge[0]]
+        x1, y1 = pos[edge[1]]
+        edge_x.append(x0)
+        edge_x.append(x1)
+        edge_x.append(None)
+        edge_y.append(y0)
+        edge_y.append(y1)
+        edge_y.append(None)
+
+    edge_trace = go.Scatter(
+        x=edge_x,
+        y=edge_y,
+        line=dict(width=2, color='white'),
+        hoverinfo='none',
+        mode='lines',
+        showlegend=False,
+    )
+
+    node_x = []
+    node_y = []
+    hover_texts = []
+    colors = []
+    shapes = []
+    annotations = []
+    width, height, radius = WIDTH, HEIGHT, RADIUS
+
+    for node in G.nodes():
+        x, y = pos[node]
+        node_x.append(x)
+        node_y.append(y)
+        hover_text = (
+            f'<b>State {node}</b><br>'
+            f'<b>Reward:</b> {nodes[node].reward}<br>'
+            f'<b>Q:</b> {nodes[node].Q}<br>'
+            f'<b>In Action:</b> {"<br>" + nodes[node].in_action if nodes[node].in_action != "null" else nodes[node].in_action}<br>'
+            f'<b>State Info:</b> {"<br>" + nodes[node].state_info if nodes[node].state_info != "null" else nodes[node].state_info}<br>'
+            f'<b>Status:</b> {nodes[node].status}'
+        )
+        hover_texts.append(hover_text)
+
+        annotations.append(
+            dict(
+                x=x,
+                y=y,
+                text=nodes[node].summary,
+                xref='x',
+                yref='y',
+                showarrow=False,
+                font=dict(family='Arial', size=12, color='black'),
+                align='center',
+            )
+        )
+
+        if node in highest_q_nodes:
+            colors.append('pink')
+        else:
+            colors.append('#FFD700')
+
+        custom_path = (
+            f'M{x - width / 2 + radius},{y - height / 2} '
+            f'L{x + width / 2 - radius},{y - height / 2} '
+            f'Q{x + width / 2},{y - height / 2} {x + width / 2},{y - height / 2 + radius} '
+            f'L{x + width / 2},{y + height / 2 - radius} '
+            f'Q{x + width / 2},{y + height / 2} {x + width / 2 - radius},{y + height / 2} '
+            f'L{x - width / 2 + radius},{y + height / 2} '
+            f'Q{x - width / 2},{y + height / 2} {x - width / 2},{y + height / 2 - radius} '
+            f'L{x - width / 2},{y - height / 2 + radius} '
+            f'Q{x - width / 2},{y - height / 2} {x - width / 2 + radius},{y - height / 2} '
+            f'Z'
+        )
+
+        shapes.append(
+            dict(
+                xref='x',
+                yref='y',
+                type='path',
+                path=custom_path,
+                fillcolor='pink' if node in highest_q_nodes else '#FFD700',
+                line_color='black',
+            )
+        )
+
+    node_trace = go.Scatter(
+        x=node_x,
+        y=node_y,
+        mode='markers',
+        hoverinfo='text',
+        text=hover_texts,
+        hoverlabel=dict(font=dict(size=16)),
+        marker=dict(showscale=False, color=colors, size=0),
+        showlegend=False,
+    )
+
+    agent_choice_trace = go.Scatter(
+        x=[None],
+        y=[None],
+        mode='markers',
+        marker=dict(
+            size=10,
+            color='pink',
+            line=dict(width=2),
+        ),
+        showlegend=True,
+        name='Agent Choice',
+    )
+
+    candidate_trace = go.Scatter(
+        x=[None],
+        y=[None],
+        mode='markers',
+        marker=dict(
+            size=10,
+            color='#FFD700',
+            line=dict(width=2),
+        ),
+        showlegend=True,
+        name='Candidate',
+    )
+
+    fig = go.Figure(
+        data=[
+            edge_trace,
+            node_trace,
+            agent_choice_trace,
+            candidate_trace,
+        ],  # label_trace,
+        layout=go.Layout(
+            title='Agent Thinking Process',
+            titlefont_size=16,
+            showlegend=True,
+            hovermode='closest',
+            margin=dict(b=20, l=5, r=5, t=40),
+            xaxis=dict(
+                showgrid=False,
+                zeroline=False,
+                visible=False,
+                range=[-10, 80],
+            ),
+            yaxis=dict(
+                showgrid=False,
+                zeroline=False,
+                visible=False,
+                range=[0, 40],
+            ),
+            width=920,
+            height=540,
+            shapes=shapes,
+            annotations=annotations,
+            dragmode='pan',
+        ),
+    )
+    fig.update_layout(
+        modebar_remove=[
+            'zoom2d',
+            'zoomIn2d',
+            'zoomOut2d',
+            'autoScale2d',
+            'resetScale2d',
+            'lasso2d',
+            'select2d',
+        ]
+    )
+    return fig
+
+
+def horizontal_hierarchy_pos(G, root, height=110, hor_gap=20.0, hor_loc=0, ycenter=20):
+    pos = _horizontal_hierarchy_pos(G, root, height, hor_gap, hor_loc, ycenter)
+    return pos
+
+
+def _horizontal_hierarchy_pos(
+    G,
+    root,
+    height=110,
+    hor_gap=20.0,
+    hor_loc=0,
+    ycenter=20.0,
+    pos=None,
+    parent=None,
+    parsed=None,
+):
+    if pos is None:
+        pos = {root: (hor_loc, ycenter)}
+    if parsed is None:
+        parsed = []
+
+    pos[root] = (hor_loc, ycenter)
+    children = list(G.neighbors(root))
+    if not isinstance(G, nx.DiGraph) and parent is not None:
+        children.remove(parent)
+    if len(children) != 0:
+        dy = height / len(children)
+        if dy < HEIGHT:
+            dy = HEIGHT
+        else:
+            nexty = ycenter - height / 2 - dy / 2
+
+        for child in children:
+            nexty += dy
+            pos = _horizontal_hierarchy_pos(
+                G,
+                child,
+                height=dy,
+                hor_gap=hor_gap,
+                hor_loc=hor_loc + hor_gap,
+                ycenter=nexty,
+                pos=pos,
+                parent=root,
+                parsed=parsed,
+            )
+    return pos
+
+
+def parse_and_visualize(log_file):
+    root, nodes = parse_log(log_file)
+    fig = visualize_tree_plotly(root, nodes)
+    return fig
+
+
+def get_status(agent_state):
+    if agent_state == 'loading':
+        status = 'Agent Status: 🟡 Loading'
+    elif agent_state == 'init':
+        status = 'Agent Status: 🟢 Initialized'
+    elif agent_state == 'running':
+        status = 'Agent Status: 🟢 Running'
+    elif agent_state == 'pausing':
+        status = 'Agent Status: 🟢 Pausing'
+    elif agent_state == 'paused':
+        status = 'Agent Status: 🟡 Paused'
+    elif agent_state == 'resuming':
+        status = 'Agent Status: 🟡 Resuming'
+    elif agent_state == 'finished':
+        status = 'Agent Status: 🟢 Finished'
+    elif agent_state == 'stopped':
+        status = 'Agent Status: 🔴 Stopped'
+    elif agent_state is None:
+        status = 'Agent Status: 🔴 Inactive'
+    else:
+        status = f'Agent Status: 🔴 {agent_state}'
+
+    return status
+
+
+def get_action_history_markdown(action_history):
+    text = ''
+    for level, line in action_history:
+        text += '  ' * level + '* ' + line + '\n'
+    # print(text)
+    return text
+
+
+#     return (
+#         None,
+#         current_screenshot,
+#         current_url,
+#         [],
+#         browser_history,
+#         session,
+#         status,
+#         clear,
+#         go.Figure(),
+#         'No Action Taken Yet',
+#     )
+# chatbot,
+# screenshot,
+# url,
+# action_messages,
+# browser_history,
+# session,
+# status,
+# clear,
+# plot,
+# action_history,
+
+
+def get_messages(
+    chat_history,
+    action_messages,
+    browser_history,
+    session,
+    status,
+    agent_selection,
+    model_selection,
+    api_key,
+    options_visible,
+):
+    # upvote = gr.Button('👍 Upvote', interactive=(session.agent_state == 'finished'))
+    # downvote = gr.Button('👎 Downvote', interactive=(session.agent_state == 'finished'))
+    model_selection = model_display2name[model_selection]
+    user_message = None
+    if len(chat_history) > 0:
+        # check to see if user has sent a message previously
+        if chat_history[-1]['role'] == 'user':
+            user_message = chat_history[-1]['content']
+
+    stop_flag = session.agent_state == 'stopped'
+
+    if (
+        session.agent_state is None
+        or session.agent_state in ['paused', 'finished', 'stopped']
+    ) and user_message is None:
+        clear = gr.Button('🗑️ Clear', interactive=True)
+        status = get_status(session.agent_state)
+
+        screenshot, url = browser_history[-1]
+        feedback = gr.Button('Submit Feedback', visible=False)
+        stars = gr.Textbox(elem_id='dummy_textbox', value=-1)
+        submit = gr.Button(
+            'Submit',
+            variant='primary',
+            scale=1,
+            min_width=150,
+            visible=session.agent_state != 'running',
+        )
+        stop = gr.Button('Stop', visible=session.agent_state == 'running')
+        # if session.figure:
+        #     figure = session.figure
+        # else:
+        #     figure = go.Figure()
+
+        # action_history = get_action_history_markdown(session.action_history)
+        # action_history = action_history if action_history else 'No Action Taken Yet'
+
+        yield (
+            chat_history,
+            screenshot,
+            url,
+            action_messages,
+            browser_history,
+            session,
+            status,
+            clear,
+            feedback,
+            stars,
+            options_visible,
+            # upvote,
+            # downvote,
+            submit,
+            stop,
+        )
+    else:
+        # make sure that the buttons and stars aren't shown yet
+        clear = gr.Button('🗑️ Clear', interactive=False)
+        feedback = gr.Button('Submit Feedback')
+        stars = gr.Textbox(elem_id='dummy_textbox', value=-1)
+        if session.agent_state not in [
+            'init',
+            'running',
+            'pausing',
+            'resuming',
+        ]:
+            if stop_flag:
+                stop_flag = False
+                clear = gr.Button('Clear', interactive=False)
+                screenshot, url = browser_history[-1]
+                session._reset()
+                chat_history = chat_history[-1:]
+                action_messages = []
+
+                submit = gr.Button(
+                    'Submit',
+                    variant='primary',
+                    scale=1,
+                    min_width=150,
+                    visible=session.agent_state != 'running',
+                )
+                stop = gr.Button('Stop', visible=session.agent_state == 'running')
+                #!!! options_visible
+                yield (
+                    chat_history,
+                    screenshot,
+                    url,
+                    [],
+                    browser_history,
+                    session,
+                    status,
+                    clear,
+                    go.Figure(),
+                    'No Action Taken Yet',
+                    options_visible,
+                    submit,
+                    stop,
+                )
+
+            session.agent = agent_selection
+            # session.model = model_port_config[model_selection]["provider"] + '/' + model_selection
+            session.model = model_selection
+            if model_requires_key[model_selection]:
+                session.api_key = api_key
+            elif model_port_config[model_selection].get('default_key', None):
+                session.api_key = model_port_config[model_selection].get(
+                    'default_key', None
+                )
+            else:
+                session.api_key = ''
+
+            print('API Key:', session.api_key)
+            # session.api_key = (
+            #     api_key if len(api_key) > 0 else 'token-abc123'
+            # )  # token-abc123
+            action_messages = []
+            browser_history = browser_history[:1]
+            for agent_state in session.initialize(as_generator=True):
+                status = get_status(agent_state)
+                screenshot, url = browser_history[-1]
+
+                submit = gr.Button(
+                    'Submit',
+                    variant='primary',
+                    scale=1,
+                    min_width=150,
+                    visible=session.agent_state != 'running',
+                )
+                stop = gr.Button('Stop', visible=session.agent_state == 'running')
+
+                # if session.figure:
+                #     figure = session.figure
+                # else:
+                #     figure = go.Figure()
+
+                # action_history = get_action_history_markdown(session.action_history)
+                # action_history = (
+                #     action_history if action_history else 'No Action Taken Yet'
+                # )
+                yield (
+                    chat_history,
+                    screenshot,
+                    url,
+                    action_messages,
+                    browser_history,
+                    session,
+                    status,
+                    clear,
+                    feedback,
+                    stars,
+                    options_visible,
+                    # upvote,
+                    # downvote,
+                    submit,
+                    stop,
+                )
+
+        website_counter = 0
+        message_list = []
+        for message in session.run(user_message):
+            # if "content" in message.keys():
+            # print("MESSAGEEEE", message['message'])
+            message_list.append(message['message'])
+            # else:
+            # print("No content:", message)
+            # this is so that the swingout (hide/show browser) will only pop out right when the user submits something
+            if website_counter == 1:
+                options_visible = True
+            # only enable the stars and feedback if the session.agent_state == finished
+            clear = gr.Button(
+                '🗑️ Clear', interactive=(session.agent_state == 'finished')
+            )
+            feedback = gr.Button(
+                'Submit Feedback', visible=(session.agent_state == 'finished')
+            )
+            # upvote = gr.Button('👍 Upvote', interactive=(session.agent_state == 'finished'))
+            # downvote = gr.Button('👎 Downvote', interactive=(session.agent_state == 'finished'))
+            if session.agent_state == 'finished':
+                # add the last output message once it is finished
+                # find the last message
+                if len(message_list) >= 3:
+                    if message_list[-3] != '':
+                        chat_history.append(
+                            gr.ChatMessage(role='assistant', content=message_list[-3])
+                        )
+                    if message_list[-2] != '':
+                        chat_history.append(
+                            gr.ChatMessage(role='assistant', content=message_list[-2])
+                        )
+                    if message_list[-2] == '' and message_list[-3] == '':
+                        chat_history.append(
+                            gr.ChatMessage(
+                                role='assistant',
+                                content='Task Complete! How can I assist you next?',
+                            )
+                        )
+                stars = gr.Textbox(elem_id='dummy_textbox', value=0)
+                session.save_log()
+            status = get_status(session.agent_state)
+            while len(session.action_messages) > len(action_messages):
+                diff = len(session.action_messages) - len(action_messages)
+                action_messages.append(session.action_messages[-diff])
+                # create sites_visited list from browser_history, use it in display history
+                sites_visited = []
+                website_counter = 0
+                for item in browser_history:
+                    website_counter += 1
+                    sites_visited.append(item[1])
+                chat_history = display_history(
+                    chat_history, sites_visited, action_messages
+                )
+            while len(session.browser_history) > (len(browser_history) - 1):
+                diff = len(session.browser_history) - (len(browser_history) - 1)
+                browser_history.append(session.browser_history[-diff])
+            screenshot, url = browser_history[-1]
+
+            # if session.figure:
+            #     figure = session.figure
+            # else:
+            #     figure = go.Figure()
+
+            # action_history = get_action_history_markdown(session.action_history)
+            # action_history = action_history if action_history else 'No Action Taken Yet'
+
+            submit = gr.Button(
+                'Submit',
+                variant='primary',
+                scale=1,
+                min_width=150,
+                visible=session.agent_state != 'running',
+            )
+            stop = gr.Button('Stop', visible=session.agent_state == 'running')
+
+            yield (
+                chat_history,
+                screenshot,
+                url,
+                action_messages,
+                browser_history,
+                session,
+                status,
+                clear,
+                feedback,
+                stars,
+                options_visible,
+                # upvote,
+                # downvote,
+                submit,
+                stop,
+            )
+
+
+def clear_page(browser_history, session, feedback):
+    feedback = gr.Button('Submit Feedback', visible=False)
+    browser_history = browser_history[:1]
+    current_screenshot, current_url = browser_history[-1]
+    session._reset()
+    status = get_status(session.agent_state)
+    # pause_resume = gr.Button("Pause", interactive=False)
+    return (
+        None,
+        'Pause',
+        False,
+        current_screenshot,
+        current_url,
+        [],
+        browser_history,
+        session,
+        status,
+        feedback,
+    )
+
+
+def check_requires_key(model_selection, api_key):
+    model_real_name = model_display2name[model_selection]
+    requires_key = model_requires_key[model_real_name]
+    if requires_key:
+        api_key = gr.Textbox(
+            api_key,
+            label='API Key',
+            placeholder='Your API Key',
+            visible=True,
+            max_lines=2,
+        )
+    else:
+        api_key = gr.Textbox(
+            api_key,
+            label='API Key',
+            placeholder='Your API Key',
+            visible=False,
+            max_lines=2,
+        )
+    return api_key
+
+
+def pause_resume_task(is_paused, session, status):
+    if not is_paused and session.agent_state == 'running':
+        session.pause()
+        is_paused = True
+    elif is_paused and session.agent_state == 'paused':
+        session.resume()
+        is_paused = False
+
+    button = 'Resume' if is_paused else 'Pause'
+    status = get_status(session.agent_state)
+    return button, is_paused, session, status
+
+
+# for display history, this is the dropdown box that shows up
+def display_history(history, messages_history, action_messages):
+    # parse everything into a string so that it is in one message instead of multiple, for the dropdown effect
+    links_string = ''
+    # count total links for the title
+    total_links = 0
+    # fix the issue of multiple titles in a row
+    previous_titles = ['']
+    for message in messages_history:
+        # try and get the title, if it doesn't work, just use the previous message
+        try:
+            url = message
+            print('URL', url)
+            response = requests.get(url)
+            soup = BeautifulSoup(response.content, 'html.parser')
+            title = soup.title.string
+        except Exception:
+            title = message
+        # check for duplicate entries in a row
+        if title != previous_titles[-1]:
+            links_string += f'<a href="{message}" style="float: left;" target="_blank">{title}</a>\n'
+            previous_titles.append(title)
+            total_links += 1
+    # add total links to title
+    if total_links == 1:
+        history_title = 'Searched 1 site'
+    else:
+        history_title = 'Searched ' + str(total_links) + ' sites'
+    # replace the last message unless it is the user's message
+    # sometimes represented as a dictionary, sometimes as a gr.ChatMessage() class. Not really sure when is which.
+    # if it is a gr.ChatMessage(), need to reference differently from dictionary
+    if 'goto' in action_messages[-1]:
+        history_title = 'Browsing ' + message + '...'
+    if not isinstance(history[-1], dict):
+        if history[-1].metadata is None or history[-1].role != 'assistant':
+            history.append(
+                gr.ChatMessage(
+                    role='assistant',
+                    content=(links_string),
+                    metadata={'title': history_title},
+                )
+            )
+        else:
+            history[-1] = gr.ChatMessage(
+                role='assistant',
+                content=(links_string),
+                metadata={'title': history_title},
+            )
+    # this else exists just in case it is a dictionary:
+    else:
+        if history[-1]['metadata'] is None or history[-1]['role'] != 'assistant':
+            history.append(
+                gr.ChatMessage(
+                    role='assistant',
+                    content=(links_string),
+                    metadata={'title': history_title},
+                )
+            )
+        else:
+            history[-1] = gr.ChatMessage(
+                role='assistant',
+                content=(links_string),
+                metadata={'title': history_title},
+            )
+
+    # return history returns the chatbot itself
+    return history
+
+
+# replaced previous function called user() which basically processes the user input into the gr.Chatbot class
+def process_user_message(user_message, history):
+    # return '', history + [[user_message, None]]
+    chat_message = gr.ChatMessage(role='user', content=user_message)
+    history.append(chat_message)
+    return '', history
+
+
+def stop_task(session):
+    if session.agent_state == 'running':
+        session.stop()
+    # clear everything on resubmit
+    # save to session logs
+    # pull and merge
+    # when its running, disable submit, enable stop like chatgpt
+    # change submit to stop button when running?
+    # dont submit if nothing in box
+    status = get_status(session.agent_state)
+    clear = gr.Button('Clear', interactive=True)
+    return session, status, clear
+
+
+# toggle hiding and showing the browser. IfClick is basically because I call this function sometimes without the user specifically clicking on the button.
+def toggle_options(visible, ifClick):
+    if ifClick:
+        new_visible = not visible
+    else:
+        new_visible = visible
+    toggle_text = '🔍 Hide Browser' if new_visible else '🔍 Show Browser'
+    return (
+        gr.update(visible=new_visible),
+        new_visible,
+        gr.update(value=toggle_text),
+    )
+
+
+current_dir = os.path.dirname(__file__)
+print(os.path.dirname(__file__))
+
+default_port = 5000
+with open(os.path.join(current_dir, 'Makefile')) as f:
+    while True:
+        line = f.readline()
+        if 'BACKEND_PORT' in line:
+            default_port = int(line.split('=')[1].strip())
+            break
+        if not line:
+            break
+# default_agent = 'WorldModelAgent'
+# default_agent = 'AgentModelAgent'
+# default_agent = 'ModularWebAgent'
+default_agent = 'ReasonerWebAgent'
+
+global model_port_config
+model_port_config = {}
+with open(os.path.join(current_dir, 'model_port_config.json')) as f:
+    model_port_config = json.load(f)
+# model_list = list(model_port_config.keys())
+# model_list = [cfg.get('display_name', model) for model, cfg in model_port_config.items()]
+global model_display2name
+model_display2name = {
+    cfg.get('display_name', model): model for model, cfg in model_port_config.items()
+}
+model_list = list(model_display2name.keys())
+global model_requires_key
+model_requires_key = {
+    model: cfg.get('requires_key', False) for model, cfg in model_port_config.items()
+}
+
+# default_model = model_list[0]
+default_model = 'gpt-4o'
+for model, cfg in model_port_config.items():
+    if cfg.get('default', None):
+        default_model = cfg.get('display_name', model)
+        break
+
+# default_api_key = os.environ.get('OPENAI_API_KEY')
+current_dir = os.path.dirname(__file__)
+
+with open(os.path.join(current_dir, 'default_api_key.txt'), 'r') as fr:
+    default_api_key = fr.read().strip()
+
+
+# Define the custom HTML for the 5-star rating system
+html_content = """
+<div style="display: none;" id="feedback" class = "block svelte-5y6bt2 padded">
+    <h2>How did we do?</h2>
+    <div id="stars" style="font-size: 2rem; color: #ffd700;">
+        <span onclick="setRating(1)">★</span>
+        <span onclick="setRating(2)">★</span>
+        <span onclick="setRating(3)">★</span>
+        <span onclick="setRating(4)">★</span>
+        <span onclick="setRating(5)">★</span>
+    </div>
+    <h3 id="confirmation-text"></h3>
+</div>
+"""
+
+# JavaScript to handle the star rating functionality
+js_code = """
+async () => {
+    let currentRating = -1; // To store the current rating
+    let submitted = false;
+
+    globalThis.setRating = (stars) => {
+        currentRating = stars; // Update the current rating
+        // document.getElementById("rating-text").innerText = `Your rating: ${stars} stars`;
+
+        // Highlight stars up to the selected rating
+        let starElements = document.getElementById("stars").children;
+        if (!submitted){
+            for (let i = 0; i < starElements.length; i++) {
+                starElements[i].style.color = i < stars ? "#ffd700" : "gray";
+            }
+        }
+    }
+
+    //this is triggered when the submit button is clicked
+    globalThis.submitRating = () => {
+        const confirmationText = document.getElementById("confirmation-text");
+        if (currentRating > 0) {
+            confirmationText.innerText = `Thank you for your feedback.`;
+            document.getElementById("submit-button").style.display = "none";
+            console.log(currentRating);
+        } else {
+            confirmationText.innerText = "Please select a rating before submitting.";
+        }
+        submitted = true;
+        return currentRating;
+    }
+
+    //show the stars by setting their display to inline-block
+    globalThis.showStars = () => {
+        document.getElementById("feedback").style.display = "inline-block";
+        document.getElementById("feedback").scrollIntoView({ behavior: "smooth" });
+    }
+    //hide the stars by setting their display to none
+    globalThis.hideStars = () => {
+        document.getElementById("feedback").style.display = "none";
+    }
+
+}
+"""
+
+# different so that the function can be called by gradio elements in the python code
+get_rating = """
+function(){
+    let currentRating = submitRating();
+    return currentRating;
+}
+"""
+
+# make this in python for the clear button
+hide_stars = """
+function(){
+    hideStars();
+}
+"""
+
+# random css for other formatting and whatnot
+css = """
+#submit-button{
+    width: 200px;
+}
+#feedback{
+    padding-left: 20px;
+    max-width: 230px;
+    padding-bottom: 20px;
+    background-color: #f4f4f7;
+}
+#confirmation-text{
+    margin-top: 8px;
+}
+"""
+
+
+def vote(upvote):
+    if upvote:
+        print('Upvoted!')
+    else:
+        print('Downvoted.')
+
+
+with gr.Blocks(css=css) as demo:
+    action_messages = gr.State([])
+    session = gr.State(
+        OpenDevinSession(agent=default_agent, port=default_port, model=default_model)
+    )
+    title = gr.Markdown('# 🚀 OpenQ: An Open-Source LLM-Powered Web Agent')
+    # header = gr.Markdown('''## How it works:''')
+    tutorial1 = gr.Markdown("""- 🔑 **Choose** an **Agent**, an **LLM**, and provide an **API Key** if required.
+                            - 💬 **Ask the Agent** to perform advanced web-related tasks. **For example:**
+                              - "What were box office values of the Star Wars films in the prequel and sequel trilogies?"
+                              - "Can you search for a round-trip flight from Los Angeles to Tokyo in business class?"
+                            - ✍️ **Share your feedback** using the form below once the Agent completes its task!""")
+
+    privacy_title = gr.Markdown(
+        """❗️**Important: Data submitted may be used for research purposes. Please avoid uploading confidential or personal information. User prompts and feedback are logged.**"""
+    )
+
+    with gr.Row(equal_height=False):
+        with gr.Column(scale=2):
+            with gr.Group():
+                with gr.Row():
+                    agent_selection = gr.Dropdown(
+                        [
+                            'DummyWebAgent',
+                            'BrowsingAgent',
+                            'WorldModelAgent',
+                            'NewWorldModelAgent',
+                            'FewShotWorldModelAgent',
+                            'OnepassAgent',
+                            'PolicyAgent',
+                            'WebPlanningAgent',
+                            'AgentModelAgent',
+                            'ModularWebAgent',
+                            'ReasonerWebAgent',
+                        ],
+                        value=default_agent,
+                        interactive=True,
+                        label='Agent',
+                        # info='Choose your own adventure partner!',
+                    )
+                    model_selection = gr.Dropdown(
+                        model_list,
+                        value=default_model,
+                        interactive=True,
+                        label='Backend LLM',
+                        # info='Choose the model you would like to use',
+                    )
+                    api_key = check_requires_key(default_model, default_api_key)
+
+            # change to be type=messages, which converts the messages inputted from tuples to gr.ChatMessage class
+            chatbot = gr.Chatbot(type='messages', height=320)
+            with gr.Row():
+                rating_html = gr.HTML(html_content)
+                # dummy textbox that isn't shown in order to store the value which can be referred to by both HTML and gradio
+                stars = gr.Textbox(elem_id='dummy_textbox', value=-1, visible=False)
+                # when the stars dummy textbox is changed, trigger all of this
+                stars.change(None, None, None, js='() => {showStars()}')
+                stars.change(save_user_feedback, inputs=[stars, session])
+                # Load the JavaScript code to initialize the interactive stars
+                demo.load(None, None, None, js=js_code)
+            # feedback button, in a different row.
+            feedback = gr.Button(
+                'Submit Feedback',
+                variant='secondary',
+                elem_id='submit-button',
+                visible=False,
+            )
+            feedback.click(None, inputs=None, outputs=stars, js=get_rating)
+            with gr.Group():
+                with gr.Row():
+                    msg = gr.Textbox(container=False, show_label=False, scale=7)
+
+                    submit = gr.Button(
+                        'Submit',
+                        variant='primary',
+                        scale=1,
+                        min_width=150,
+                    )
+                    stop = gr.Button('Stop', visible=False)
+                    submit_triggers = [msg.submit, submit.click]
+        with gr.Column(scale=4, visible=False) as visualization_column:
+            # with gr.Group():
+            #     start_url = 'about:blank'
+            #     url = gr.Textbox(
+            #         start_url, label='URL', interactive=False, max_lines=1
+            #     )
+            #     blank = Image.new('RGB', (1280, 720), (255, 255, 255))
+            #     screenshot = gr.Image(blank, interactive=False, label='Webpage')
+            #     plot = gr.Plot(go.Figure(), label='Agent Planning Process')
+            with gr.Group():
+                # starting url can be changed
+                start_url = 'about:blank'
+                url = gr.Textbox(start_url, label='URL', interactive=False, max_lines=1)
+                blank = Image.new('RGB', (1280, 720), (255, 255, 255))
+                screenshot = gr.Image(blank, interactive=False, label='Webpage')
+
+    with gr.Row():
+        toggle_button = gr.Button('Show Advanced Options')
+        pause_resume = gr.Button('Pause')
+        clear = gr.Button('Clear')
+    with gr.Row():
+        rating_html = gr.HTML(html_content)
+        # dummy textbox that isn't shown in order to store the value which can be referred to by both HTML and gradio
+        stars = gr.Textbox(elem_id='dummy_textbox', value=-1, visible=False)
+        # when the stars dummy textbox is changed, trigger all of this
+        stars.change(None, None, None, js='() => {showStars()}')
+        stars.change(save_user_feedback, inputs=[stars, session])
+        # Load the JavaScript code to initialize the interactive stars
+        demo.load(None, None, None, js=js_code)
+    # feedback button, in a different row.
+    feedback = gr.Button(
+        'Submit Feedback', variant='secondary', elem_id='submit-button', visible=False
+    )
+    feedback.click(None, inputs=None, outputs=stars, js=get_rating)
+    status = gr.Markdown('Agent Status: 🔴 Inactive')
+    browser_history = gr.State([(blank, start_url)])
+    options_visible = gr.State(False)
+    # upvote.click(vote, inputs=[gr.State(True)])
+    # downvote.click(vote, inputs=[gr.State(False)])
+    options_visible.change(
+        toggle_options,
+        inputs=[options_visible, gr.State(False)],
+        outputs=[
+            visualization_column,
+            options_visible,
+            toggle_button,
+        ],
+        queue=False,
+    )
+    toggle_click = toggle_button.click(
+        toggle_options,
+        inputs=[options_visible, gr.State(True)],
+        outputs=[
+            visualization_column,
+            options_visible,
+            toggle_button,
+        ],
+        queue=False,
+    )
+    is_paused = gr.State(False)
+    # chat_msg = msg.submit(user, [msg, chatbot], [msg, chatbot], queue=False)
+    chat_msg = gr.events.on(
+        submit_triggers,
+        process_user_message,
+        [msg, chatbot],
+        [msg, chatbot],
+        queue=False,
+    )
+    bot_msg = chat_msg.then(
+        get_messages,
+        [
+            chatbot,
+            action_messages,
+            browser_history,
+            session,
+            status,
+            agent_selection,
+            model_selection,
+            api_key,
+            options_visible,
+        ],
+        [
+            chatbot,
+            screenshot,
+            url,
+            action_messages,
+            browser_history,
+            session,
+            status,
+            clear,
+            feedback,
+            stars,
+            options_visible,
+            # upvote,
+            # downvote,
+            submit,
+            stop,
+        ],
+        concurrency_limit=10,
+    )
+    # (
+    #     pause_resume.click(
+    #         pause_resume_task,
+    #         [is_paused, session, status],
+    #         [pause_resume, is_paused, session, status],
+    #         queue=False,
+    #     ).then(
+    #         get_messages,
+    #         [
+    #             chatbot,
+    #             action_messages,
+    #             browser_history,
+    #             session,
+    #             status,
+    #             agent_selection,
+    #             model_selection,
+    #             api_key,
+    #         ],
+    #         [
+    #             chatbot,
+    #             screenshot,
+    #             url,
+    #             action_messages,
+    #             browser_history,
+    #             session,
+    #             status,
+    #             clear,
+    #             feedback,
+    #             stars,
+    #         ],
+    #         concurrency_limit=10,
+    #     )
+    # )
+    (
+        stop.click(
+            stop_task,
+            [session],
+            [session, status, clear],
+            queue=False,
+        ).then(
+            get_messages,
+            [
+                chatbot,
+                action_messages,
+                browser_history,
+                session,
+                status,
+                agent_selection,
+                model_selection,
+                api_key,
+                options_visible,
+            ],
+            [
+                chatbot,
+                screenshot,
+                url,
+                action_messages,
+                browser_history,
+                session,
+                status,
+                clear,
+                feedback,
+                stars,
+                options_visible,
+                # upvote,
+                # downvote
+            ],
+            concurrency_limit=10,
+        )
+    )
+    (
+        clear.click(
+            clear_page,
+            [browser_history, session, feedback],
+            [
+                chatbot,
+                pause_resume,
+                is_paused,
+                screenshot,
+                url,
+                action_messages,
+                browser_history,
+                session,
+                status,
+                feedback,
+            ],
+            queue=False,
+        ).then(fn=None, js=hide_stars)
+    )
+    model_selection.select(
+        check_requires_key, [model_selection, api_key], api_key, queue=False
+    )
+
+if __name__ == '__main__':
+    # demo.queue(default_concurrency_limit=5)
+    demo.queue()
+    demo.launch(share=False)