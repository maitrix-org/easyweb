--- conflicted
+++ resolved
@@ -1,1014 +1,968 @@
-import argparse
-import base64
-import json
-import os
-import queue
-import time
-from datetime import datetime
-from io import BytesIO
-
-import gradio as gr
-import requests
-import websocket
-from bs4 import BeautifulSoup
-from PIL import Image, UnidentifiedImageError
-
-parser = argparse.ArgumentParser(description='Specify the number of backends to use.')
-parser.add_argument(
-    '--num-backends',
-    type=int,
-    default=1,
-    help='The number of backends to initialize (default: 1)',
-)
-args = parser.parse_args()
-
-backend_ports = [5000 + i for i in range(args.num_backends)]
-default_api_key = os.environ.get('OPENAI_API_KEY')
-
-
-class BackendManager:
-    def __init__(self, backend_ports):
-        self.available_ports = queue.Queue()
-        for port in backend_ports:
-            self.available_ports.put(port)
-
-    def acquire_backend(self):
-        try:
-            # Wait indefinitely until a port becomes available
-            port = self.available_ports.get(block=True)
-            print(f'Acquired backend on port {port}')
-            return port
-        except Exception as e:
-            print(f'Error acquiring backend: {e}')
-            return None
-
-    def release_backend(self, port):
-        try:
-            self.available_ports.put(port, block=True)
-            print(f'Released backend on port {port}')
-        except Exception as e:
-            print(f'Error releasing backend: {e}')
-
-
-backend_manager = BackendManager(backend_ports)
-
-
-class FastWebSession:
-    def __init__(
-        self,
-        agent,
-        port,
-        model,
-        language='en',
-        api_key=default_api_key,
-    ):
-        self.model = model
-        self.agent = agent
-        self.language = language
-        self.api_key = api_key
-        self.port = port
-        self.output_path = ''
-
-        self._reset()
-
-    def initialize(self, as_generator=False):
-        # create an output path that is global to all functions called within the
-        # FastWebSession class, so that it can be referred back to later
-        now = time.time()
-        os.makedirs('frontend_logs', exist_ok=True)
-
-        # Get current date and time
-        now = datetime.now()
-        # Format date and time
-        formatted_now = now.strftime('%Y-%m-%d-%H:%M:%S')
-        formatted_model = self.model.replace('/', '-')
-        self.output_path = (
-            f'frontend_logs/{formatted_now}_{self.agent}_{formatted_model}_steps.json'
-        )
-
-        self.agent_state = None
-        if self.ws:
-            self._reset()
-        self.ws = websocket.WebSocket()
-        self.ws.connect(f'ws://127.0.0.1:{self.port}/ws')
-
-        payload = {
-            'action': 'initialize',
-            'args': {
-                'LLM_MODEL': self.model,
-                'AGENT': self.agent,
-                'LANGUAGE': self.language,
-                'LLM_API_KEY': self.api_key,
-            },
-        }
-        self.ws.send(json.dumps(payload))
-
-        while self.agent_state != 'init':
-            message = self._get_message()
-            if message.get('token'):
-                self.token, self.status = message['token'], message['status']
-            elif message.get('observation') == 'agent_state_changed':
-                self.agent_state = message['extras']['agent_state']
-                if as_generator:
-                    yield self.agent_state
-        print(f'{self.agent} Initialized')
-
-    def stop(self):
-        # if self.agent_state != 'running':
-        #     raise ValueError('Agent not running, nothing to stop')
-        print('Stopping')
-
-        payload = {'action': 'change_agent_state', 'args': {'agent_state': 'stopped'}}
-        self.ws.send(json.dumps(payload))
-
-        self.agent_state = 'stopped'
-        self._reset
-
-    def run(self, task):
-        if self.agent_state not in ['init', 'running', 'pausing', 'resuming', 'paused']:
-            raise ValueError(
-                'Agent not initialized. Please run the initialize() method first'
-            )
-
-        if task is not None:
-            payload = {'action': 'message', 'args': {'content': task}}
-            self.ws.send(json.dumps(payload))
-
-        while self.agent_state not in ['finished', 'paused', 'stopped']:
-            message = self._get_message()
-            self._read_message(message)
-
-            print(self.agent_state)
-            yield message
-        if self.agent_state != 'stopped':
-            backend_manager.release_backend(self.port)
-
-    def _get_message(self):
-        response = self.ws.recv()
-        try:
-            message = json.loads(response)
-            message_size = len(str(message))
-            print(f'Received message of size: {message_size}')
-        except json.decoder.JSONDecodeError as e:
-            print(e)
-            print(response)
-            message = {
-                'action': 'error',
-                'message': 'Received JSON response cannot be parsed. Skipping..',
-                'response': response,
-            }
-
-        self.raw_messages.append(message)
-        return message
-
-    def _read_message(self, message, verbose=True):
-        printable = {}
-        if message.get('token'):
-            self.token = message['token']
-            self.status = message['status']
-            printable = message
-        elif message.get('observation') == 'agent_state_changed':
-            self.agent_state = message['extras']['agent_state']
-            printable = message
-        elif 'action' in message:
-            if message['action'] != 'browse_interactive':
-                self.action_messages.append(message['message'])
-            elif self.agent == 'WorldModelAgent':
-                full_output_dict = json.loads(message['args']['thought'])
-                if full_output_dict['active_strategy'] != self.last_active_strategy:
-                    self.last_active_strategy = full_output_dict['active_strategy']
-                    self.action_history.append((0, self.last_active_strategy))
-                self.action_history.append((1, full_output_dict['summary']))
-            else:
-                self.action_messages.append(message['message'])
-                self.action_history.append((0, message['message']))
-
-            printable = {k: v for k, v in message.items() if k not in 'args'}
-        elif 'extras' in message and 'screenshot' in message['extras']:
-            image_data = base64.b64decode(message['extras']['screenshot'])
-            try:
-                screenshot = Image.open(BytesIO(image_data))
-                url = message['extras']['url']
-                printable = {
-                    k: v for k, v in message.items() if k not in ['extras', 'content']
-                }
-                self.browser_history.append((screenshot, url))
-            except UnidentifiedImageError:
-                err_msg = (
-                    'Failure to receive screenshot, likely due to a server-side error.'
-                )
-                self.action_messages.append(err_msg)
-        if verbose:
-            print(printable)
-
-    def _reset(self, agent_state=None):
-        self.token, self.status = None, None
-        self.ws, self.agent_state = None, agent_state
-        self.raw_messages = []
-        self.browser_history = []
-        self.action_history = []
-        self.last_active_strategy = ''
-        self.action_messages = []
-
-    def save_log(self):
-        print(f'Closing connection {self.token}')
-        if self.ws:
-            self.ws.close()
-
-        if self.output_path:
-            print('Saving log to', self.output_path)
-            json.dump(self.raw_messages, open(self.output_path, 'w'))
-
-    def save_user_feedback(self, vote):
-        path = self.output_path
-        if vote:
-            stars = 1
-        else:
-            stars = 0
-        try:
-            with open(path, 'r') as file:
-                f = json.load(file)
-            f.insert(0, {'user feedback: ': stars})
-            json.dump(f, open(path, 'w'))
-            print('User feedback saved!')
-        except Exception:
-            print("Couldn't find output log: " + str(path) + '.')
-
-
-def get_status(agent_state):
-    if agent_state == 'loading':
-        status = 'Agent Status: 🟡 Loading'
-    elif agent_state == 'init':
-        status = 'Agent Status: 🟢 Initialized'
-    elif agent_state == 'running':
-        status = 'Agent Status: 🟢 Running'
-    elif agent_state == 'finished':
-        status = 'Agent Status: 🟢 Finished'
-    elif agent_state == 'stopped':
-        status = 'Agent Status: 🔴 Stopped'
-    elif agent_state is None:
-        status = 'Agent Status: 🔴 Inactive'
-    else:
-        status = f'Agent Status: 🔴 {agent_state}'
-
-    return status
-
-
-def get_action_history_markdown(action_history):
-    text = ''
-    for level, line in action_history:
-        text += '  ' * level + '* ' + line + '\n'
-    # print(text)
-    return text
-
-
-def get_messages(
-    chat_history,
-    action_messages,
-    browser_history,
-    session,
-    status,
-    agent_selection,
-    model_selection,
-    api_key,
-    options_visible,
-):
-<<<<<<< HEAD
-    # upvote = gr.Button('👍 Upvote', interactive=(session.agent_state == 'finished'))
-    # downvote = gr.Button('👎 Downvote', interactive=(session.agent_state == 'finished'))
-
-    agent_selection = agent_display2class[agent_selection]
-=======
->>>>>>> ee7b9631
-    model_selection = model_display2name[model_selection]
-    model_key_filename = model_name2keypath.get(model_selection)
-    if model_key_filename:
-        model_key_filepath = os.path.join(os.getcwd(), model_key_filename)
-        with open(model_key_filepath, 'r') as f:
-            api_key = f.read().strip()
-
-    print(api_key)
-
-    user_message = None
-    if len(chat_history) > 0:
-        # check to see if user has sent a message previously
-        if chat_history[-1]['role'] == 'user':
-            user_message = chat_history[-1]['content']
-
-    # Initialize a new session if it doesn't exist
-    if session is None or session.agent_state in ['finished', 'paused']:
-        new_session = FastWebSession(
-            agent=agent_selection,
-            port=backend_manager.acquire_backend(),
-            model=model_selection,
-            # api_key=api_key if model_requires_key[model_selection] else default_api_key,
-            api_key=api_key,
-        )
-        session = new_session
-    stop_flag = session.agent_state is not None and session.agent_state == 'stopped'
-
-    if (
-        session.agent_state is None
-        or session.agent_state in ['paused', 'finished', 'stopped']
-    ) and user_message is None:
-        clear = gr.Button('🗑️ Clear', interactive=True)
-        status = get_status(session.agent_state)
-
-        screenshot, url = browser_history[-1]
-        upvote = gr.Button('👍 Good Response', interactive=False)
-        downvote = gr.Button('👎 Bad Response', interactive=False)
-        submit = gr.Button(
-            'Submit',
-            variant='primary',
-            scale=1,
-            min_width=150,
-            visible=session.agent_state != 'running',
-        )
-        stop = gr.Button('Stop', visible=session.agent_state == 'running')
-
-        yield (
-            chat_history,
-            screenshot,
-            url,
-            action_messages,
-            browser_history,
-            session,
-            status,
-            clear,
-            options_visible,
-            upvote,
-            downvote,
-            submit,
-            stop,
-        )
-    else:
-        clear = gr.Button('🗑️ Clear', interactive=False)
-        upvote = gr.Button('👍 Good Response', interactive=False)
-        downvote = gr.Button('👎 Bad Response', interactive=False)
-        if session.agent_state not in [
-            'init',
-            'running',
-            'pausing',
-            'resuming',
-        ]:
-            if stop_flag:
-                stop_flag = False
-                finished = session.agent_state in ['finished', 'stopped']
-                clear = gr.Button('🗑️ Clear', interactive=finished)
-                screenshot, url = browser_history[-1]
-                # find 2nd last index of last user message
-                last_user_index = None
-                user_message_count = 0
-                for i in range(len(chat_history) - 1, -1, -1):
-                    msg = chat_history[i]
-                    if msg['role'] == 'user':
-                        user_message_count += 1
-                    if user_message_count == 2:
-                        last_user_index = i
-                        break
-                # keep most recent message
-                chat_history = chat_history[:last_user_index] + chat_history[-1:]
-                session._reset()
-                action_messages = []
-
-                submit = gr.Button(
-                    'Submit',
-                    variant='primary',
-                    scale=1,
-                    min_width=150,
-                    visible=session.agent_state != 'running',
-                )
-                stop = gr.Button('Stop', visible=session.agent_state == 'running')
-
-                yield (
-                    chat_history,
-                    screenshot,
-                    url,
-                    [],
-                    browser_history,
-                    session,
-                    status,
-                    clear,
-                    options_visible,
-                    upvote,
-                    downvote,
-                    submit,
-                    stop,
-                )
-
-            session.agent = agent_selection
-            session.model = model_selection
-            session.api_key = api_key
-            # if model_requires_key[model_selection]:
-            #     session.api_key = api_key
-            # elif model_port_config[model_selection].get('default_key', None):
-            #     session.api_key = model_port_config[model_selection].get(
-            #         'default_key', None
-            #     )
-            # else:
-            #     session.api_key = ''
-
-            print('API Key:', session.api_key)
-            action_messages = []
-            browser_history = browser_history[:1]
-
-            for agent_state in session.initialize(as_generator=True):
-                status = get_status(agent_state)
-                screenshot, url = browser_history[-1]
-
-                submit = gr.Button(
-                    'Submit',
-                    variant='primary',
-                    scale=1,
-                    min_width=150,
-                    visible=False,
-                )
-                stop = gr.Button('Stop', visible=True)
-
-                finished = session.agent_state in ['finished', 'stopped']
-                clear = gr.Button('🗑️ Clear', interactive=finished)
-
-                yield (
-                    chat_history,
-                    screenshot,
-                    url,
-                    action_messages,
-                    browser_history,
-                    session,
-                    status,
-                    clear,
-                    options_visible,
-                    upvote,
-                    downvote,
-                    submit,
-                    stop,
-                )
-
-        website_counter = 0
-        message_list = []
-        for message in session.run(user_message):
-            message_list.append(message['message'])
-            if website_counter == 1:
-                options_visible = True
-
-            finished = session.agent_state in ['finished', 'stopped']
-            clear = gr.Button('🗑️ Clear', interactive=finished)
-            upvote = gr.Button('👍 Good Response', interactive=finished)
-            downvote = gr.Button('👎 Bad Response', interactive=finished)
-            if message.get('action', '') in ['message', 'finish']:
-                chat_history.append(gr.ChatMessage(role='assistant', content=''))
-                assistant_message = message.get('message', '(Empty Message)')
-                assistant_message_chars = []
-                for i, char in enumerate(assistant_message):
-                    assistant_message_chars.append(char)
-                    updated_message = ''.join(assistant_message_chars)
-                    if (i + 1) % 5 == 0 or i == len(assistant_message) - 1:
-                        chat_history[-1] = gr.ChatMessage(
-                            role='assistant', content=updated_message
-                        )
-                        time.sleep(0.01)
-
-                        yield (
-                            chat_history,
-                            screenshot,
-                            url,
-                            action_messages,
-                            browser_history,
-                            session,
-                            status,
-                            clear,
-                            options_visible,
-                            upvote,
-                            downvote,
-                            submit,
-                            stop,
-                        )
-            elif (
-                session.agent.startswith('ReasonerAgent')
-                and message.get('action', '') == 'browse_interactive'
-                and message.get('args', {}).get('thought', '')
-            ):
-                full_output_dict = json.loads(message['args']['thought'])
-                plan = full_output_dict.get('plan')
-                if plan:
-                    chat_history.append(gr.ChatMessage(role='assistant', content=''))
-                    assistant_message = plan
-                    assistant_message_chars = []
-                    for i, char in enumerate(assistant_message):
-                        assistant_message_chars.append(char)
-                        updated_message = ''.join(assistant_message_chars)
-                        if (i + 1) % 5 == 0 or i == len(assistant_message) - 1:
-                            chat_history[-1] = gr.ChatMessage(
-                                role='assistant', content=updated_message
-                            )
-                            time.sleep(0.01)
-
-                            yield (
-                                chat_history,
-                                screenshot,
-                                url,
-                                action_messages,
-                                browser_history,
-                                session,
-                                status,
-                                clear,
-                                options_visible,
-                                upvote,
-                                downvote,
-                                submit,
-                                stop,
-                            )
-            elif (
-                session.agent == 'BrowsingAgent'
-                and message.get('action', '') == 'browse_interactive'
-                and message.get('args', {}).get('thought', '')
-            ):
-                thought = message['args']['thought']
-                chat_history.append(gr.ChatMessage(role='assistant', content=thought))
-
-            if session.agent_state == 'finished':
-                session.save_log()
-            status = get_status(session.agent_state)
-            while len(session.action_messages) > len(action_messages):
-                diff = len(session.action_messages) - len(action_messages)
-                action_messages.append(session.action_messages[-diff])
-                # create sites_visited list from browser_history, use it in display history
-                sites_visited = []
-                website_counter = 0
-                for item in browser_history:
-                    website_counter += 1
-                    sites_visited.append(item[1])
-
-                chat_history = display_history(
-                    chat_history, sites_visited, action_messages
-                )
-            while len(session.browser_history) > (len(browser_history) - 1):
-                diff = len(session.browser_history) - (len(browser_history) - 1)
-                browser_history.append(session.browser_history[-diff])
-            screenshot, url = browser_history[-1]
-
-            submit = gr.Button(
-                'Submit',
-                variant='primary',
-                scale=1,
-                min_width=150,
-                visible=session.agent_state != 'running',
-            )
-            stop = gr.Button('Stop', visible=session.agent_state == 'running')
-            yield (
-                chat_history,
-                screenshot,
-                url,
-                action_messages,
-                browser_history,
-                session,
-                status,
-                clear,
-                options_visible,
-                upvote,
-                downvote,
-                submit,
-                stop,
-            )
-
-
-def clear_page(browser_history, session):
-    browser_history = browser_history[:1]
-    current_screenshot, current_url = browser_history[-1]
-
-    if session is not None:
-        session._reset()
-        status = get_status(session.agent_state)
-    else:
-        status = get_status(None)
-
-    return (
-        None,
-        current_screenshot,
-        current_url,
-        [],
-        browser_history,
-        session,
-        status,
-    )
-
-
-def check_requires_key(model_selection, api_key):
-    model_real_name = model_display2name[model_selection]
-    requires_key = model_requires_key[model_real_name]
-    api_key = gr.Textbox(
-        api_key,
-        label='API Key',
-        placeholder='Your API Key',
-        visible=requires_key,
-        scale=1,
-        max_lines=2,
-    )
-    # if requires_key:
-    #     api_key = gr.Textbox(
-    #         default_api_key,
-    #         label='API Key',
-    #         placeholder='Your API Key',
-    #         visible=True,
-    #         max_lines=2,
-    #     )
-    # else:
-    #     api_key = gr.Textbox(
-    #         default_api_key,
-    #         label='API Key',
-    #         placeholder='Your API Key',
-    #         visible=False,
-    #         max_lines=2,
-    #     )
-    return api_key
-
-
-# for display history, this is the dropdown box that shows up
-def display_history(history, messages_history, action_messages):
-    # parse everything into a string so that it is in one message instead of multiple, for the dropdown effect
-    links_string = ''
-    # count total links for the title
-    total_links = 0
-    # fix the issue of multiple titles in a row
-    previous_titles = ['']
-    for message in messages_history:
-        # try and get the title, if it doesn't work, just use the previous message
-        try:
-            url = message
-            response = requests.get(url)
-            soup = BeautifulSoup(response.content, 'html.parser')
-            title = soup.title.string
-        except Exception:
-            title = message
-        # check for duplicate entries in a row
-        if title != previous_titles[-1]:
-            links_string += f'<a href="{message}" style="float: left;" target="_blank">{title}</a>\n'
-            previous_titles.append(title)
-            total_links += 1
-    # add total links to title
-    if total_links == 1:
-        history_title = 'Searched 1 site'
-    else:
-        history_title = 'Searched ' + str(total_links) + ' sites'
-
-    if 'goto' in action_messages[-1]:
-        history_title = 'Browsing ' + message + '...'
-
-    last_non_assistant_message_idx = 0
-    for i, chat_message in enumerate(history):
-        if not isinstance(chat_message, dict) and chat_message.role != 'assistant':
-            last_non_assistant_message_idx = i
-        elif isinstance(chat_message, dict) and chat_message['role'] != 'assistant':
-            last_non_assistant_message_idx = i
-
-    links_string_idx = last_non_assistant_message_idx + 1
-    if links_string_idx < len(history) and (
-        (
-            isinstance(history[links_string_idx], dict)
-            and isinstance(history[links_string_idx]['metadata'], dict)
-            and history[links_string_idx]['metadata'].get('title')
-        )
-        or (
-            not isinstance(history[links_string_idx], dict)
-            and isinstance(history[links_string_idx].metadata, dict)
-            and history[links_string_idx].metadata.get('title')
-        )
-    ):
-        history[links_string_idx] = gr.ChatMessage(
-            role='assistant',
-            content=(links_string),
-            metadata={'title': history_title},
-        )
-    else:
-        history.insert(
-            links_string_idx,
-            gr.ChatMessage(
-                role='assistant',
-                content=(links_string),
-                metadata={'title': history_title},
-            ),
-        )
-
-    return history
-
-
-def process_user_message(user_message, history):
-    if not user_message.strip():
-        return '', history
-    chat_message = gr.ChatMessage(role='user', content=user_message)
-    history.append(chat_message)
-
-    return '', history
-
-
-def stop_task(session):
-    # if session.agent_state == 'running':
-    session.stop()
-    status = get_status(session.agent_state)
-    # clear = gr.Button('🗑️ Clear', interactive=True)
-    return session, status, clear
-
-
-# toggle hiding and showing the browser. IfClick is basically because I call
-# this function sometimes without the user specifically clicking on the button.
-def toggle_options(visible, ifClick):
-    if ifClick:
-        new_visible = not visible
-    else:
-        new_visible = visible
-    toggle_text = '🔍 Hide Browser' if new_visible else '🔍 Show Browser'
-    return (
-        gr.update(visible=new_visible),
-        new_visible,
-        gr.update(value=toggle_text),
-    )
-
-
-current_dir = os.path.dirname(__file__)
-print(os.path.dirname(__file__))
-
-<<<<<<< HEAD
-# default_port = 5000
-# with open(os.path.join(current_dir, 'Makefile')) as f:
-#     while True:
-#         line = f.readline()
-#         if 'BACKEND_PORT' in line:
-#             default_port = int(line.split('=')[1].strip())
-#             break
-#         if not line:
-#             break
-# default_agent = 'WorldModelAgent'
-# default_agent = 'AgentModelAgent'
-# default_agent = 'ModularWebAgent'
-=======
-default_agent = 'ReasonerWebAgent'
->>>>>>> ee7b9631
-
-global model_port_config
-model_port_config = {}
-with open(os.path.join(current_dir, 'model_port_config.json')) as f:
-    model_port_config = json.load(f)
-
-global model_display2name
-model_display2name = {
-    cfg.get('display_name', model): model for model, cfg in model_port_config.items()
-}
-model_list = list(model_display2name.keys())
-global model_requires_key
-model_requires_key = {
-    model: cfg.get('requires_key', False) for model, cfg in model_port_config.items()
-}
-
-default_model = 'gpt-4o'
-for model, cfg in model_port_config.items():
-    if cfg.get('default', None):
-        default_model = cfg.get('display_name', model)
-        break
-
-current_dir = os.path.dirname(__file__)
-default_api_key = None
-# default_api_key_txt_path = os.path.join(current_dir, 'default_api_key.txt')
-# if os.path.exists(default_api_key_txt_path):
-#     with open(os.path.join(current_dir, 'default_api_key.txt'), 'r') as fr:
-#         default_api_key = fr.read().strip()
-
-model_name2keypath = {'gpt-4o-mini': 'default_openai_api_key.txt'}
-
-
-def vote(vote, session):
-    if vote:
-        print('Upvoted!')
-    else:
-        print('Downvoted.')
-    session.save_user_feedback(vote)
-    upvote_button = gr.Button('👍 Good Response', interactive=False)
-    downvote_button = gr.Button('👎 Bad Response', interactive=False)
-    return upvote_button, downvote_button
-
-
-<<<<<<< HEAD
-
-agent_descriptions = [
-    'DummyWebAgent - Debugging only',
-    'BrowsingAgent - 🏃‍♂️ Good for quick tasks, but limited depth.',
-    'ReasonerAgent (Fast) - ⚖️ Mix of speed and intelligence.',
-    'ReasonerAgent (Full) - 🧠 Most advanced reasoning, but slower.',
-]
-
-agent_display_ids = [1, 2, 3]
-agent_display_names = [agent_descriptions[idx] for idx in agent_display_ids]
-
-default_agent_id = 2
-default_agent = agent_descriptions[default_agent_id]
-
-agent_display2class = {
-    agent_descriptions[0]: 'DummyWebAgent',
-    agent_descriptions[1]: 'BrowsingAgent',
-    agent_descriptions[2]: 'ReasonerAgentFast',
-    agent_descriptions[3]: 'ReasonerAgentFull',
-}
-
-with gr.Blocks(css=css) as demo:
-=======
-with gr.Blocks() as demo:  # css=css
->>>>>>> ee7b9631
-    action_messages = gr.State([])
-    session = gr.State(None)
-    title = gr.Markdown(
-        '# 🚀 Fast Web: Open Platform for Building and Serving UI Agents'
-    )
-    tutorial1 = gr.Markdown("""- 🔑 **Choose** an **Agent**, an **LLM**, and provide an **API Key** if required.
-                            - 💬 **Ask the Agent** to perform advanced web-related tasks, **for example:**
-                                - "Can you search for a round-trip flight from Chicago to Dubai in business class?"
-                                - "I want to buy a black mattress. Find one black mattress option from Amazon and eBay?"
-                                - "Find an article from Times of San Diego about Trump's inauguration and summarize the main points for me."
-                            - ✍️ **Share your feedback** by giving us a 👍 or 👎 once the Agent completes its task!
-                            - **⚠️ Data Usage:** Data submitted may be used for research purposes. Please avoid uploading confidential or personal information. User prompts and feedback are logged.\n
-                            - **🛡️ Privacy and Integrity:** We honor site protections like CAPTCHAs and anti-bot measures to maintain user and website integrity.\n
-                            - Currently, the agent will only be able to see **up to the latest message**. We have plans to support **multi-turn interaction** going forward. **Stay tuned!**""")
-
-    with gr.Row(equal_height=False):
-        with gr.Column(scale=2):
-            with gr.Group():
-                with gr.Row():
-                    agent_selection = gr.Dropdown(
-<<<<<<< HEAD
-                        agent_display_names,
-                        value=default_agent,
-                        interactive=True,
-                        label='Agent',
-                        scale=2,
-                        # info='Choose your own adventure partner!',
-=======
-                        [
-                            'DummyWebAgent',
-                            'BrowsingAgent',
-                            'ReasonerWebAgent',
-                        ],
-                        value=default_agent,
-                        interactive=True,
-                        label='Agent',
->>>>>>> ee7b9631
-                    )
-                    model_selection = gr.Dropdown(
-                        model_list,
-                        value=default_model,
-                        interactive=True,
-                        label='Backend LLM',
-<<<<<<< HEAD
-                        scale=1,
-                        # info='Choose the model you would like to use',
-=======
->>>>>>> ee7b9631
-                    )
-                    api_key = check_requires_key(default_model, default_api_key)
-
-            chatbot = gr.Chatbot(type='messages', height=320)
-            with gr.Group():
-                with gr.Row():
-                    msg = gr.Textbox(container=False, show_label=False, scale=7)
-
-                    submit = gr.Button(
-                        'Submit',
-                        variant='primary',
-                        scale=1,
-                        min_width=150,
-                    )
-                    stop = gr.Button('Stop', visible=False)
-                    submit_triggers = [msg.submit, submit.click]
-        with gr.Column(scale=4, visible=False) as visualization_column:
-            with gr.Group():
-                start_url = 'about:blank'
-                url = gr.Textbox(start_url, label='URL', interactive=False, max_lines=1)
-                blank = Image.new('RGB', (1280, 720), (255, 255, 255))
-                screenshot = gr.Image(blank, interactive=False, label='Webpage')
-
-    with gr.Row():
-        toggle_button = gr.Button('🔍 Show Browser')
-        upvote = gr.Button('👍 Good Response', interactive=False)
-        downvote = gr.Button('👎 Bad Response', interactive=False)
-        clear = gr.Button('🗑️ Clear')
-
-    status = gr.Markdown('Agent Status: 🔴 Inactive')
-    browser_history = gr.State([(blank, start_url)])
-    options_visible = gr.State(False)
-    upvote.click(vote, inputs=[gr.State(True), session], outputs=[upvote, downvote])
-    downvote.click(vote, inputs=[gr.State(False), session], outputs=[upvote, downvote])
-    options_visible.change(
-        toggle_options,
-        inputs=[options_visible, gr.State(False)],
-        outputs=[
-            visualization_column,
-            options_visible,
-            toggle_button,
-        ],
-        queue=False,
-    )
-    toggle_click = toggle_button.click(
-        toggle_options,
-        inputs=[options_visible, gr.State(True)],
-        outputs=[
-            visualization_column,
-            options_visible,
-            toggle_button,
-        ],
-        queue=False,
-    )
-    chat_msg = gr.events.on(
-        submit_triggers,
-        process_user_message,
-        [msg, chatbot],
-        [msg, chatbot],
-        queue=False,
-    )
-    bot_msg = chat_msg.then(
-        get_messages,
-        [
-            chatbot,
-            action_messages,
-            browser_history,
-            session,
-            status,
-            agent_selection,
-            model_selection,
-            api_key,
-            options_visible,
-        ],
-        [
-            chatbot,
-            screenshot,
-            url,
-            action_messages,
-            browser_history,
-            session,
-            status,
-            clear,
-            options_visible,
-            upvote,
-            downvote,
-            submit,
-            stop,
-        ],
-        concurrency_limit=args.num_backends,
-    )
-    (
-        stop.click(
-            stop_task,
-            [session],
-            [session, status],
-            queue=False,
-        )
-        # .then(
-        #     get_messages,
-        #     [
-        #         chatbot,
-        #         action_messages,
-        #         browser_history,
-        #         session,
-        #         status,
-        #         agent_selection,
-        #         model_selection,
-        #         api_key,
-        #         options_visible,
-        #     ],
-        #     [
-        #         chatbot,
-        #         screenshot,
-        #         url,
-        #         action_messages,
-        #         browser_history,
-        #         session,
-        #         status,
-        #         clear,
-        #         options_visible,
-        #         upvote,
-        #         downvote,
-        #         submit,
-        #         stop,
-        #     ],
-        #     concurrency_limit=args.num_backends,
-        # )
-    )
-    (
-        clear.click(
-            clear_page,
-            [browser_history, session],
-            [
-                chatbot,
-                screenshot,
-                url,
-                action_messages,
-                browser_history,
-                session,
-                status,
-            ],
-            queue=False,
-        ).then(fn=None)
-    )
-    model_selection.select(
-        check_requires_key, [model_selection, api_key], api_key, queue=False
-    )
-
-if __name__ == '__main__':
-    demo.queue()
-    demo.launch(share=False)
+import argparse
+import base64
+import json
+import os
+import queue
+import time
+from datetime import datetime
+from io import BytesIO
+
+import gradio as gr
+import requests
+import websocket
+from bs4 import BeautifulSoup
+from PIL import Image, UnidentifiedImageError
+
+parser = argparse.ArgumentParser(description='Specify the number of backends to use.')
+parser.add_argument(
+    '--num-backends',
+    type=int,
+    default=1,
+    help='The number of backends to initialize (default: 1)',
+)
+args = parser.parse_args()
+
+backend_ports = [5000 + i for i in range(args.num_backends)]
+default_api_key = os.environ.get('OPENAI_API_KEY')
+
+
+class BackendManager:
+    def __init__(self, backend_ports):
+        self.available_ports = queue.Queue()
+        for port in backend_ports:
+            self.available_ports.put(port)
+
+    def acquire_backend(self):
+        try:
+            # Wait indefinitely until a port becomes available
+            port = self.available_ports.get(block=True)
+            print(f'Acquired backend on port {port}')
+            return port
+        except Exception as e:
+            print(f'Error acquiring backend: {e}')
+            return None
+
+    def release_backend(self, port):
+        try:
+            self.available_ports.put(port, block=True)
+            print(f'Released backend on port {port}')
+        except Exception as e:
+            print(f'Error releasing backend: {e}')
+
+
+backend_manager = BackendManager(backend_ports)
+
+
+class FastWebSession:
+    def __init__(
+        self,
+        agent,
+        port,
+        model,
+        language='en',
+        api_key=default_api_key,
+    ):
+        self.model = model
+        self.agent = agent
+        self.language = language
+        self.api_key = api_key
+        self.port = port
+        self.output_path = ''
+
+        self._reset()
+
+    def initialize(self, as_generator=False):
+        # create an output path that is global to all functions called within the
+        # FastWebSession class, so that it can be referred back to later
+        now = time.time()
+        os.makedirs('frontend_logs', exist_ok=True)
+
+        # Get current date and time
+        now = datetime.now()
+        # Format date and time
+        formatted_now = now.strftime('%Y-%m-%d-%H:%M:%S')
+        formatted_model = self.model.replace('/', '-')
+        self.output_path = (
+            f'frontend_logs/{formatted_now}_{self.agent}_{formatted_model}_steps.json'
+        )
+
+        self.agent_state = None
+        if self.ws:
+            self._reset()
+        self.ws = websocket.WebSocket()
+        self.ws.connect(f'ws://127.0.0.1:{self.port}/ws')
+
+        payload = {
+            'action': 'initialize',
+            'args': {
+                'LLM_MODEL': self.model,
+                'AGENT': self.agent,
+                'LANGUAGE': self.language,
+                'LLM_API_KEY': self.api_key,
+            },
+        }
+        self.ws.send(json.dumps(payload))
+
+        while self.agent_state != 'init':
+            message = self._get_message()
+            if message.get('token'):
+                self.token, self.status = message['token'], message['status']
+            elif message.get('observation') == 'agent_state_changed':
+                self.agent_state = message['extras']['agent_state']
+                if as_generator:
+                    yield self.agent_state
+        print(f'{self.agent} Initialized')
+
+    def stop(self):
+        # if self.agent_state != 'running':
+        #     raise ValueError('Agent not running, nothing to stop')
+        print('Stopping')
+
+        payload = {'action': 'change_agent_state', 'args': {'agent_state': 'stopped'}}
+        self.ws.send(json.dumps(payload))
+
+        self.agent_state = 'stopped'
+        self._reset
+
+    def run(self, task):
+        if self.agent_state not in ['init', 'running', 'pausing', 'resuming', 'paused']:
+            raise ValueError(
+                'Agent not initialized. Please run the initialize() method first'
+            )
+
+        if task is not None:
+            payload = {'action': 'message', 'args': {'content': task}}
+            self.ws.send(json.dumps(payload))
+
+        while self.agent_state not in ['finished', 'paused', 'stopped']:
+            message = self._get_message()
+            self._read_message(message)
+
+            print(self.agent_state)
+            yield message
+        if self.agent_state != 'stopped':
+            backend_manager.release_backend(self.port)
+
+    def _get_message(self):
+        response = self.ws.recv()
+        try:
+            message = json.loads(response)
+            message_size = len(str(message))
+            print(f'Received message of size: {message_size}')
+        except json.decoder.JSONDecodeError as e:
+            print(e)
+            print(response)
+            message = {
+                'action': 'error',
+                'message': 'Received JSON response cannot be parsed. Skipping..',
+                'response': response,
+            }
+
+        self.raw_messages.append(message)
+        return message
+
+    def _read_message(self, message, verbose=True):
+        printable = {}
+        if message.get('token'):
+            self.token = message['token']
+            self.status = message['status']
+            printable = message
+        elif message.get('observation') == 'agent_state_changed':
+            self.agent_state = message['extras']['agent_state']
+            printable = message
+        elif 'action' in message:
+            if message['action'] != 'browse_interactive':
+                self.action_messages.append(message['message'])
+            elif self.agent == 'WorldModelAgent':
+                full_output_dict = json.loads(message['args']['thought'])
+                if full_output_dict['active_strategy'] != self.last_active_strategy:
+                    self.last_active_strategy = full_output_dict['active_strategy']
+                    self.action_history.append((0, self.last_active_strategy))
+                self.action_history.append((1, full_output_dict['summary']))
+            else:
+                self.action_messages.append(message['message'])
+                self.action_history.append((0, message['message']))
+
+            printable = {k: v for k, v in message.items() if k not in 'args'}
+        elif 'extras' in message and 'screenshot' in message['extras']:
+            image_data = base64.b64decode(message['extras']['screenshot'])
+            try:
+                screenshot = Image.open(BytesIO(image_data))
+                url = message['extras']['url']
+                printable = {
+                    k: v for k, v in message.items() if k not in ['extras', 'content']
+                }
+                self.browser_history.append((screenshot, url))
+            except UnidentifiedImageError:
+                err_msg = (
+                    'Failure to receive screenshot, likely due to a server-side error.'
+                )
+                self.action_messages.append(err_msg)
+        if verbose:
+            print(printable)
+
+    def _reset(self, agent_state=None):
+        self.token, self.status = None, None
+        self.ws, self.agent_state = None, agent_state
+        self.raw_messages = []
+        self.browser_history = []
+        self.action_history = []
+        self.last_active_strategy = ''
+        self.action_messages = []
+
+    def save_log(self):
+        print(f'Closing connection {self.token}')
+        if self.ws:
+            self.ws.close()
+
+        if self.output_path:
+            print('Saving log to', self.output_path)
+            json.dump(self.raw_messages, open(self.output_path, 'w'))
+
+    def save_user_feedback(self, vote):
+        path = self.output_path
+        if vote:
+            stars = 1
+        else:
+            stars = 0
+        try:
+            with open(path, 'r') as file:
+                f = json.load(file)
+            f.insert(0, {'user feedback: ': stars})
+            json.dump(f, open(path, 'w'))
+            print('User feedback saved!')
+        except Exception:
+            print("Couldn't find output log: " + str(path) + '.')
+
+
+def get_status(agent_state):
+    if agent_state == 'loading':
+        status = 'Agent Status: 🟡 Loading'
+    elif agent_state == 'init':
+        status = 'Agent Status: 🟢 Initialized'
+    elif agent_state == 'running':
+        status = 'Agent Status: 🟢 Running'
+    elif agent_state == 'finished':
+        status = 'Agent Status: 🟢 Finished'
+    elif agent_state == 'stopped':
+        status = 'Agent Status: 🔴 Stopped'
+    elif agent_state is None:
+        status = 'Agent Status: 🔴 Inactive'
+    else:
+        status = f'Agent Status: 🔴 {agent_state}'
+
+    return status
+
+
+def get_action_history_markdown(action_history):
+    text = ''
+    for level, line in action_history:
+        text += '  ' * level + '* ' + line + '\n'
+    # print(text)
+    return text
+
+
+def get_messages(
+    chat_history,
+    action_messages,
+    browser_history,
+    session,
+    status,
+    agent_selection,
+    model_selection,
+    api_key,
+    options_visible,
+):
+    agent_selection = agent_display2class[agent_selection]
+    model_selection = model_display2name[model_selection]
+    model_key_filename = model_name2keypath.get(model_selection)
+    if model_key_filename:
+        model_key_filepath = os.path.join(os.getcwd(), model_key_filename)
+        with open(model_key_filepath, 'r') as f:
+            api_key = f.read().strip()
+
+    print(api_key)
+
+    user_message = None
+    if len(chat_history) > 0:
+        # check to see if user has sent a message previously
+        if chat_history[-1]['role'] == 'user':
+            user_message = chat_history[-1]['content']
+
+    # Initialize a new session if it doesn't exist
+    if session is None or session.agent_state in ['finished', 'paused']:
+        new_session = FastWebSession(
+            agent=agent_selection,
+            port=backend_manager.acquire_backend(),
+            model=model_selection,
+            # api_key=api_key if model_requires_key[model_selection] else default_api_key,
+            api_key=api_key,
+        )
+        session = new_session
+    stop_flag = session.agent_state is not None and session.agent_state == 'stopped'
+
+    if (
+        session.agent_state is None
+        or session.agent_state in ['paused', 'finished', 'stopped']
+    ) and user_message is None:
+        clear = gr.Button('🗑️ Clear', interactive=True)
+        status = get_status(session.agent_state)
+
+        screenshot, url = browser_history[-1]
+        upvote = gr.Button('👍 Good Response', interactive=False)
+        downvote = gr.Button('👎 Bad Response', interactive=False)
+        submit = gr.Button(
+            'Submit',
+            variant='primary',
+            scale=1,
+            min_width=150,
+            visible=session.agent_state != 'running',
+        )
+        stop = gr.Button('Stop', visible=session.agent_state == 'running')
+
+        yield (
+            chat_history,
+            screenshot,
+            url,
+            action_messages,
+            browser_history,
+            session,
+            status,
+            clear,
+            options_visible,
+            upvote,
+            downvote,
+            submit,
+            stop,
+        )
+    else:
+        clear = gr.Button('🗑️ Clear', interactive=False)
+        upvote = gr.Button('👍 Good Response', interactive=False)
+        downvote = gr.Button('👎 Bad Response', interactive=False)
+        if session.agent_state not in [
+            'init',
+            'running',
+            'pausing',
+            'resuming',
+        ]:
+            if stop_flag:
+                stop_flag = False
+                finished = session.agent_state in ['finished', 'stopped']
+                clear = gr.Button('🗑️ Clear', interactive=finished)
+                screenshot, url = browser_history[-1]
+                # find 2nd last index of last user message
+                last_user_index = None
+                user_message_count = 0
+                for i in range(len(chat_history) - 1, -1, -1):
+                    msg = chat_history[i]
+                    if msg['role'] == 'user':
+                        user_message_count += 1
+                    if user_message_count == 2:
+                        last_user_index = i
+                        break
+                # keep most recent message
+                chat_history = chat_history[:last_user_index] + chat_history[-1:]
+                session._reset()
+                action_messages = []
+
+                submit = gr.Button(
+                    'Submit',
+                    variant='primary',
+                    scale=1,
+                    min_width=150,
+                    visible=session.agent_state != 'running',
+                )
+                stop = gr.Button('Stop', visible=session.agent_state == 'running')
+
+                yield (
+                    chat_history,
+                    screenshot,
+                    url,
+                    [],
+                    browser_history,
+                    session,
+                    status,
+                    clear,
+                    options_visible,
+                    upvote,
+                    downvote,
+                    submit,
+                    stop,
+                )
+
+            session.agent = agent_selection
+            session.model = model_selection
+            session.api_key = api_key
+            # if model_requires_key[model_selection]:
+            #     session.api_key = api_key
+            # elif model_port_config[model_selection].get('default_key', None):
+            #     session.api_key = model_port_config[model_selection].get(
+            #         'default_key', None
+            #     )
+            # else:
+            #     session.api_key = ''
+
+            print('API Key:', session.api_key)
+            action_messages = []
+            browser_history = browser_history[:1]
+
+            for agent_state in session.initialize(as_generator=True):
+                status = get_status(agent_state)
+                screenshot, url = browser_history[-1]
+
+                submit = gr.Button(
+                    'Submit',
+                    variant='primary',
+                    scale=1,
+                    min_width=150,
+                    visible=False,
+                )
+                stop = gr.Button('Stop', visible=True)
+
+                finished = session.agent_state in ['finished', 'stopped']
+                clear = gr.Button('🗑️ Clear', interactive=finished)
+
+                yield (
+                    chat_history,
+                    screenshot,
+                    url,
+                    action_messages,
+                    browser_history,
+                    session,
+                    status,
+                    clear,
+                    options_visible,
+                    upvote,
+                    downvote,
+                    submit,
+                    stop,
+                )
+
+        website_counter = 0
+        message_list = []
+        for message in session.run(user_message):
+            message_list.append(message['message'])
+            if website_counter == 1:
+                options_visible = True
+
+            finished = session.agent_state in ['finished', 'stopped']
+            clear = gr.Button('🗑️ Clear', interactive=finished)
+            upvote = gr.Button('👍 Good Response', interactive=finished)
+            downvote = gr.Button('👎 Bad Response', interactive=finished)
+            if message.get('action', '') in ['message', 'finish']:
+                chat_history.append(gr.ChatMessage(role='assistant', content=''))
+                assistant_message = message.get('message', '(Empty Message)')
+                assistant_message_chars = []
+                for i, char in enumerate(assistant_message):
+                    assistant_message_chars.append(char)
+                    updated_message = ''.join(assistant_message_chars)
+                    if (i + 1) % 5 == 0 or i == len(assistant_message) - 1:
+                        chat_history[-1] = gr.ChatMessage(
+                            role='assistant', content=updated_message
+                        )
+                        time.sleep(0.01)
+
+                        yield (
+                            chat_history,
+                            screenshot,
+                            url,
+                            action_messages,
+                            browser_history,
+                            session,
+                            status,
+                            clear,
+                            options_visible,
+                            upvote,
+                            downvote,
+                            submit,
+                            stop,
+                        )
+            elif (
+                session.agent.startswith('ReasonerAgent')
+                and message.get('action', '') == 'browse_interactive'
+                and message.get('args', {}).get('thought', '')
+            ):
+                full_output_dict = json.loads(message['args']['thought'])
+                plan = full_output_dict.get('plan')
+                if plan:
+                    chat_history.append(gr.ChatMessage(role='assistant', content=''))
+                    assistant_message = plan
+                    assistant_message_chars = []
+                    for i, char in enumerate(assistant_message):
+                        assistant_message_chars.append(char)
+                        updated_message = ''.join(assistant_message_chars)
+                        if (i + 1) % 5 == 0 or i == len(assistant_message) - 1:
+                            chat_history[-1] = gr.ChatMessage(
+                                role='assistant', content=updated_message
+                            )
+                            time.sleep(0.01)
+
+                            yield (
+                                chat_history,
+                                screenshot,
+                                url,
+                                action_messages,
+                                browser_history,
+                                session,
+                                status,
+                                clear,
+                                options_visible,
+                                upvote,
+                                downvote,
+                                submit,
+                                stop,
+                            )
+            elif (
+                session.agent == 'BrowsingAgent'
+                and message.get('action', '') == 'browse_interactive'
+                and message.get('args', {}).get('thought', '')
+            ):
+                thought = message['args']['thought']
+                chat_history.append(gr.ChatMessage(role='assistant', content=thought))
+
+            if session.agent_state == 'finished':
+                session.save_log()
+            status = get_status(session.agent_state)
+            while len(session.action_messages) > len(action_messages):
+                diff = len(session.action_messages) - len(action_messages)
+                action_messages.append(session.action_messages[-diff])
+                # create sites_visited list from browser_history, use it in display history
+                sites_visited = []
+                website_counter = 0
+                for item in browser_history:
+                    website_counter += 1
+                    sites_visited.append(item[1])
+
+                chat_history = display_history(
+                    chat_history, sites_visited, action_messages
+                )
+            while len(session.browser_history) > (len(browser_history) - 1):
+                diff = len(session.browser_history) - (len(browser_history) - 1)
+                browser_history.append(session.browser_history[-diff])
+            screenshot, url = browser_history[-1]
+
+            submit = gr.Button(
+                'Submit',
+                variant='primary',
+                scale=1,
+                min_width=150,
+                visible=session.agent_state != 'running',
+            )
+            stop = gr.Button('Stop', visible=session.agent_state == 'running')
+            yield (
+                chat_history,
+                screenshot,
+                url,
+                action_messages,
+                browser_history,
+                session,
+                status,
+                clear,
+                options_visible,
+                upvote,
+                downvote,
+                submit,
+                stop,
+            )
+
+
+def clear_page(browser_history, session):
+    browser_history = browser_history[:1]
+    current_screenshot, current_url = browser_history[-1]
+
+    if session is not None:
+        session._reset()
+        status = get_status(session.agent_state)
+    else:
+        status = get_status(None)
+
+    return (
+        None,
+        current_screenshot,
+        current_url,
+        [],
+        browser_history,
+        session,
+        status,
+    )
+
+
+def check_requires_key(model_selection, api_key):
+    model_real_name = model_display2name[model_selection]
+    requires_key = model_requires_key[model_real_name]
+    api_key = gr.Textbox(
+        api_key,
+        label='API Key',
+        placeholder='Your API Key',
+        visible=requires_key,
+        scale=1,
+        max_lines=2,
+    )
+    # if requires_key:
+    #     api_key = gr.Textbox(
+    #         default_api_key,
+    #         label='API Key',
+    #         placeholder='Your API Key',
+    #         visible=True,
+    #         max_lines=2,
+    #     )
+    # else:
+    #     api_key = gr.Textbox(
+    #         default_api_key,
+    #         label='API Key',
+    #         placeholder='Your API Key',
+    #         visible=False,
+    #         max_lines=2,
+    #     )
+    return api_key
+
+
+# for display history, this is the dropdown box that shows up
+def display_history(history, messages_history, action_messages):
+    # parse everything into a string so that it is in one message instead of multiple, for the dropdown effect
+    links_string = ''
+    # count total links for the title
+    total_links = 0
+    # fix the issue of multiple titles in a row
+    previous_titles = ['']
+    for message in messages_history:
+        # try and get the title, if it doesn't work, just use the previous message
+        try:
+            url = message
+            response = requests.get(url)
+            soup = BeautifulSoup(response.content, 'html.parser')
+            title = soup.title.string
+        except Exception:
+            title = message
+        # check for duplicate entries in a row
+        if title != previous_titles[-1]:
+            links_string += f'<a href="{message}" style="float: left;" target="_blank">{title}</a>\n'
+            previous_titles.append(title)
+            total_links += 1
+    # add total links to title
+    if total_links == 1:
+        history_title = 'Searched 1 site'
+    else:
+        history_title = 'Searched ' + str(total_links) + ' sites'
+
+    if 'goto' in action_messages[-1]:
+        history_title = 'Browsing ' + message + '...'
+
+    last_non_assistant_message_idx = 0
+    for i, chat_message in enumerate(history):
+        if not isinstance(chat_message, dict) and chat_message.role != 'assistant':
+            last_non_assistant_message_idx = i
+        elif isinstance(chat_message, dict) and chat_message['role'] != 'assistant':
+            last_non_assistant_message_idx = i
+
+    links_string_idx = last_non_assistant_message_idx + 1
+    if links_string_idx < len(history) and (
+        (
+            isinstance(history[links_string_idx], dict)
+            and isinstance(history[links_string_idx]['metadata'], dict)
+            and history[links_string_idx]['metadata'].get('title')
+        )
+        or (
+            not isinstance(history[links_string_idx], dict)
+            and isinstance(history[links_string_idx].metadata, dict)
+            and history[links_string_idx].metadata.get('title')
+        )
+    ):
+        history[links_string_idx] = gr.ChatMessage(
+            role='assistant',
+            content=(links_string),
+            metadata={'title': history_title},
+        )
+    else:
+        history.insert(
+            links_string_idx,
+            gr.ChatMessage(
+                role='assistant',
+                content=(links_string),
+                metadata={'title': history_title},
+            ),
+        )
+
+    return history
+
+
+def process_user_message(user_message, history):
+    if not user_message.strip():
+        return '', history
+    chat_message = gr.ChatMessage(role='user', content=user_message)
+    history.append(chat_message)
+
+    return '', history
+
+
+def stop_task(session):
+    # if session.agent_state == 'running':
+    session.stop()
+    status = get_status(session.agent_state)
+    # clear = gr.Button('🗑️ Clear', interactive=True)
+    return session, status, clear
+
+
+# toggle hiding and showing the browser. IfClick is basically because I call
+# this function sometimes without the user specifically clicking on the button.
+def toggle_options(visible, ifClick):
+    if ifClick:
+        new_visible = not visible
+    else:
+        new_visible = visible
+    toggle_text = '🔍 Hide Browser' if new_visible else '🔍 Show Browser'
+    return (
+        gr.update(visible=new_visible),
+        new_visible,
+        gr.update(value=toggle_text),
+    )
+
+
+current_dir = os.path.dirname(__file__)
+print(os.path.dirname(__file__))
+
+global model_port_config
+model_port_config = {}
+with open(os.path.join(current_dir, 'model_port_config.json')) as f:
+    model_port_config = json.load(f)
+
+global model_display2name
+model_display2name = {
+    cfg.get('display_name', model): model for model, cfg in model_port_config.items()
+}
+model_list = list(model_display2name.keys())
+global model_requires_key
+model_requires_key = {
+    model: cfg.get('requires_key', False) for model, cfg in model_port_config.items()
+}
+
+default_model = 'gpt-4o'
+for model, cfg in model_port_config.items():
+    if cfg.get('default', None):
+        default_model = cfg.get('display_name', model)
+        break
+
+current_dir = os.path.dirname(__file__)
+default_api_key = None
+
+model_name2keypath = {'gpt-4o-mini': 'default_openai_api_key.txt'}
+
+
+def vote(vote, session):
+    if vote:
+        print('Upvoted!')
+    else:
+        print('Downvoted.')
+    session.save_user_feedback(vote)
+    upvote_button = gr.Button('👍 Good Response', interactive=False)
+    downvote_button = gr.Button('👎 Bad Response', interactive=False)
+    return upvote_button, downvote_button
+
+
+agent_descriptions = [
+    'DummyWebAgent - Debugging only',
+    'BrowsingAgent - 🏃‍♂️ Good for quick tasks, but limited depth.',
+    'ReasonerAgent (Fast) - ⚖️ Mix of speed and intelligence.',
+    'ReasonerAgent (Full) - 🧠 Most advanced reasoning, but slower.',
+]
+
+agent_display_ids = [1, 2, 3]
+agent_display_names = [agent_descriptions[idx] for idx in agent_display_ids]
+
+default_agent_id = 2
+default_agent = agent_descriptions[default_agent_id]
+
+agent_display2class = {
+    agent_descriptions[0]: 'DummyWebAgent',
+    agent_descriptions[1]: 'BrowsingAgent',
+    agent_descriptions[2]: 'ReasonerAgentFast',
+    agent_descriptions[3]: 'ReasonerAgentFull',
+}
+
+with gr.Blocks() as demo:  # css=css
+    action_messages = gr.State([])
+    session = gr.State(None)
+    title = gr.Markdown(
+        '# 🚀 Fast Web: Open Platform for Building and Serving UI Agents'
+    )
+    tutorial1 = gr.Markdown("""- 🔑 **Choose** an **Agent**, an **LLM**, and provide an **API Key** if required.
+                            - 💬 **Ask the Agent** to perform advanced web-related tasks, **for example:**
+                                - "Can you search for a round-trip flight from Chicago to Dubai in business class?"
+                                - "I want to buy a black mattress. Find one black mattress option from Amazon and eBay?"
+                                - "Find an article from Times of San Diego about Trump's inauguration and summarize the main points for me."
+                            - ✍️ **Share your feedback** by giving us a 👍 or 👎 once the Agent completes its task!
+                            - **⚠️ Data Usage:** Data submitted may be used for research purposes. Please avoid uploading confidential or personal information. User prompts and feedback are logged.\n
+                            - **🛡️ Privacy and Integrity:** We honor site protections like CAPTCHAs and anti-bot measures to maintain user and website integrity.\n
+                            - Currently, the agent will only be able to see **up to the latest message**. We have plans to support **multi-turn interaction** going forward. **Stay tuned!**""")
+
+    with gr.Row(equal_height=False):
+        with gr.Column(scale=2):
+            with gr.Group():
+                with gr.Row():
+                    agent_selection = gr.Dropdown(
+                        agent_display_names,
+                        value=default_agent,
+                        interactive=True,
+                        label='Agent',
+                        scale=2,
+                        # info='Choose your own adventure partner!',
+                    )
+                    model_selection = gr.Dropdown(
+                        model_list,
+                        value=default_model,
+                        interactive=True,
+                        label='Backend LLM',
+                        scale=1,
+                        # info='Choose the model you would like to use',
+                    )
+                    api_key = check_requires_key(default_model, default_api_key)
+
+            chatbot = gr.Chatbot(type='messages', height=320)
+            with gr.Group():
+                with gr.Row():
+                    msg = gr.Textbox(container=False, show_label=False, scale=7)
+
+                    submit = gr.Button(
+                        'Submit',
+                        variant='primary',
+                        scale=1,
+                        min_width=150,
+                    )
+                    stop = gr.Button('Stop', visible=False)
+                    submit_triggers = [msg.submit, submit.click]
+        with gr.Column(scale=4, visible=False) as visualization_column:
+            with gr.Group():
+                start_url = 'about:blank'
+                url = gr.Textbox(start_url, label='URL', interactive=False, max_lines=1)
+                blank = Image.new('RGB', (1280, 720), (255, 255, 255))
+                screenshot = gr.Image(blank, interactive=False, label='Webpage')
+
+    with gr.Row():
+        toggle_button = gr.Button('🔍 Show Browser')
+        upvote = gr.Button('👍 Good Response', interactive=False)
+        downvote = gr.Button('👎 Bad Response', interactive=False)
+        clear = gr.Button('🗑️ Clear')
+
+    status = gr.Markdown('Agent Status: 🔴 Inactive')
+    browser_history = gr.State([(blank, start_url)])
+    options_visible = gr.State(False)
+    upvote.click(vote, inputs=[gr.State(True), session], outputs=[upvote, downvote])
+    downvote.click(vote, inputs=[gr.State(False), session], outputs=[upvote, downvote])
+    options_visible.change(
+        toggle_options,
+        inputs=[options_visible, gr.State(False)],
+        outputs=[
+            visualization_column,
+            options_visible,
+            toggle_button,
+        ],
+        queue=False,
+    )
+    toggle_click = toggle_button.click(
+        toggle_options,
+        inputs=[options_visible, gr.State(True)],
+        outputs=[
+            visualization_column,
+            options_visible,
+            toggle_button,
+        ],
+        queue=False,
+    )
+    chat_msg = gr.events.on(
+        submit_triggers,
+        process_user_message,
+        [msg, chatbot],
+        [msg, chatbot],
+        queue=False,
+    )
+    bot_msg = chat_msg.then(
+        get_messages,
+        [
+            chatbot,
+            action_messages,
+            browser_history,
+            session,
+            status,
+            agent_selection,
+            model_selection,
+            api_key,
+            options_visible,
+        ],
+        [
+            chatbot,
+            screenshot,
+            url,
+            action_messages,
+            browser_history,
+            session,
+            status,
+            clear,
+            options_visible,
+            upvote,
+            downvote,
+            submit,
+            stop,
+        ],
+        concurrency_limit=args.num_backends,
+    )
+    (
+        stop.click(
+            stop_task,
+            [session],
+            [session, status],
+            queue=False,
+        )
+        # .then(
+        #     get_messages,
+        #     [
+        #         chatbot,
+        #         action_messages,
+        #         browser_history,
+        #         session,
+        #         status,
+        #         agent_selection,
+        #         model_selection,
+        #         api_key,
+        #         options_visible,
+        #     ],
+        #     [
+        #         chatbot,
+        #         screenshot,
+        #         url,
+        #         action_messages,
+        #         browser_history,
+        #         session,
+        #         status,
+        #         clear,
+        #         options_visible,
+        #         upvote,
+        #         downvote,
+        #         submit,
+        #         stop,
+        #     ],
+        #     concurrency_limit=args.num_backends,
+        # )
+    )
+    (
+        clear.click(
+            clear_page,
+            [browser_history, session],
+            [
+                chatbot,
+                screenshot,
+                url,
+                action_messages,
+                browser_history,
+                session,
+                status,
+            ],
+            queue=False,
+        ).then(fn=None)
+    )
+    model_selection.select(
+        check_requires_key, [model_selection, api_key], api_key, queue=False
+    )
+
+if __name__ == '__main__':
+    demo.queue()
+    demo.launch(share=False)