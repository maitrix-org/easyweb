--- conflicted
+++ resolved
@@ -1,1300 +1,1252 @@
-import argparse
-import base64
-import json
-import os
-import queue
-import time
-from datetime import datetime
-from io import BytesIO
-
-import gradio as gr
-import requests
-import websocket
-from bs4 import BeautifulSoup
-from PIL import Image, UnidentifiedImageError
-
-parser = argparse.ArgumentParser(description='Specify the number of backends to use.')
-parser.add_argument(
-    '--num-backends',
-    type=int,
-    default=1,
-    help='The number of backends to initialize (default: 1)',
-)
-parser.add_argument('--ip', type=str, default=None, help='server name for public demo')
-parser.add_argument(
-    '--port', type=int, default=None, help='server port for public demo'
-)
-parser.add_argument(
-    '--ssl-certfile', type=str, default=None, help='path to SSL certfile'
-)
-parser.add_argument('--ssl-keyfile', type=str, default=None, help='path to SSL keyfile')
-parser.add_argument(
-    '--ssl-verify',
-    type=bool,
-    default=False,
-    help='whether to run certificate validation',
-)
-args = parser.parse_args()
-
-backend_ports = [5000 + i for i in range(args.num_backends)]
-default_api_key = 'sk-123'
-global_sessions = dict()
-
-
-class BackendManager:
-    def __init__(self, backend_ports):
-        self.available_ports = queue.Queue()
-        for port in backend_ports:
-            self.available_ports.put(port)
-
-    def acquire_backend(self):
-        try:
-            # Wait indefinitely until a port becomes available
-            port = self.available_ports.get(block=True)
-            print(f'Acquired backend on port {port}')
-            return port
-        except Exception as e:
-            print(f'Error acquiring backend: {e}')
-            return None
-
-    def release_backend(self, port):
-        if port in self.available_ports.queue:
-            print(f'{port} already available')
-        else:
-            self.available_ports.put(port, block=True)
-            print(f'Released backend on port {port}')
-
-
-backend_manager = BackendManager(backend_ports)
-
-
-class EasyWebSession:
-    def __init__(
-        self,
-        agent,
-        port,
-        model,
-        language='en',
-        api_key=default_api_key,
-    ):
-        self.model = model
-        self.agent = agent
-        self.language = language
-        self.api_key = api_key
-        self.port = port
-        self.output_path = ''
-
-        self._reset()
-
-    def initialize(self, as_generator=False):
-        # create an output path that is global to all functions called within the
-        # EasyWebSession class, so that it can be referred back to later
-        now = time.time()
-        os.makedirs('frontend_logs', exist_ok=True)
-
-        # Get current date and time
-        now = datetime.now()
-        # Format date and time
-        formatted_now = now.strftime('%Y-%m-%d-%H:%M:%S')
-        formatted_model = self.model.replace('/', '-')
-        self.output_path = (
-            f'frontend_logs/{formatted_now}_{self.agent}_{formatted_model}_steps.json'
-        )
-
-        self.agent_state = None
-        if self.ws:
-            self._reset()
-        self.ws = websocket.WebSocket()
-        self.ws.connect(f'ws://127.0.0.1:{self.port}/ws')
-
-        payload = {
-            'action': 'initialize',
-            'args': {
-                'LLM_MODEL': self.model,
-                'AGENT': self.agent,
-                'LANGUAGE': self.language,
-                'LLM_API_KEY': self.api_key,
-            },
-        }
-        self.ws.send(json.dumps(payload))
-
-        while self.agent_state != 'init':
-            message = self._get_message()
-            if message.get('token'):
-                self.token, self.status = message['token'], message['status']
-            elif message.get('observation') == 'agent_state_changed':
-                self.agent_state = message['extras']['agent_state']
-                if as_generator:
-                    yield self.agent_state
-        print(f'{self.agent} Initialized')
-
-    def stop(self):
-        # if self.agent_state != 'running':
-        #     raise ValueError('Agent not running, nothing to stop')
-        print('Stopping')
-
-        payload = {'action': 'change_agent_state', 'args': {'agent_state': 'stopped'}}
-        self.ws.send(json.dumps(payload))
-
-        self.agent_state = 'stopped'
-        self._reset
-
-    def run(self, task, request: gr.Request):
-        if self.agent_state not in ['init', 'running']:
-            raise ValueError(
-                'Agent not initialized. Please run the initialize() method first'
-            )
-
-        if task is not None:
-            payload = {'action': 'message', 'args': {'content': task}}
-            self.ws.send(json.dumps(payload))
-        try:
-            while self.agent_state not in ['finished', 'stopped']:
-                message = self._get_message()
-                self._read_message(message)
-
-                print(self.agent_state)
-                yield message
-        finally:
-            if request.session_hash in global_sessions.keys():
-                backend_manager.release_backend(self.port)
-                del global_sessions[request.session_hash]
-
-    def _get_message(self):
-        response = self.ws.recv()
-        try:
-            message = json.loads(response)
-            message_size = len(str(message))
-            print(f'Received message of size: {message_size}')
-        except json.decoder.JSONDecodeError as e:
-            print(e)
-            print(response)
-            message = {
-                'action': 'error',
-                'message': 'Received JSON response cannot be parsed. Skipping..',
-                'response': response,
-            }
-
-        self.raw_messages.append(message)
-        return message
-
-    def _read_message(self, message, verbose=True):
-        printable = {}
-        if message.get('token'):
-            self.token = message['token']
-            self.status = message['status']
-            printable = message
-        elif message.get('observation') == 'agent_state_changed':
-            self.agent_state = message['extras']['agent_state']
-            printable = message
-        elif 'action' in message:
-            if message['action'] != 'browse_interactive':
-                self.action_messages.append(message['message'])
-            elif self.agent == 'WorldModelAgent':
-                full_output_dict = json.loads(message['args']['thought'])
-                if full_output_dict['active_strategy'] != self.last_active_strategy:
-                    self.last_active_strategy = full_output_dict['active_strategy']
-                    self.action_history.append((0, self.last_active_strategy))
-                self.action_history.append((1, full_output_dict['summary']))
-            else:
-                self.action_messages.append(message['message'])
-                self.action_history.append((0, message['message']))
-
-            printable = {k: v for k, v in message.items() if k not in 'args'}
-        elif 'extras' in message and 'screenshot' in message['extras']:
-            image_data = base64.b64decode(message['extras']['screenshot'])
-            try:
-                screenshot = Image.open(BytesIO(image_data))
-                url = message['extras']['url']
-                printable = {
-                    k: v for k, v in message.items() if k not in ['extras', 'content']
-                }
-                self.browser_history.append((screenshot, url))
-            except UnidentifiedImageError:
-                err_msg = (
-                    'Failure to receive screenshot, likely due to a server-side error.'
-                )
-                self.action_messages.append(err_msg)
-        if verbose:
-            print(printable)
-
-    def _reset(self, agent_state=None):
-        self.token, self.status = None, None
-        self.ws, self.agent_state = None, agent_state
-        self.raw_messages = []
-        self.browser_history = []
-        self.action_history = []
-        self.last_active_strategy = ''
-        self.action_messages = []
-
-    def save_log(self):
-        print(f'Closing connection {self.token}')
-        if self.ws:
-            self.ws.close()
-
-        if self.output_path:
-            print('Saving log to', self.output_path)
-            json.dump(self.raw_messages, open(self.output_path, 'w'))
-
-    def save_user_feedback(self, vote):
-        path = self.output_path
-        if vote:
-            stars = 1
-        else:
-            stars = 0
-        try:
-            if os.path.exists(path):
-                with open(path, 'r') as file:
-                    f = json.load(file)
-            else:
-                f = self.raw_messages
-            f.insert(0, {'user feedback: ': stars})
-            json.dump(f, open(path, 'w'))
-            print('User feedback saved!')
-        except Exception:
-            print("Couldn't find output log: " + str(path) + '.')
-
-
-def get_status(agent_state):
-    if agent_state == 'loading':
-        status = 'Agent Status: 🟡 Loading'
-    elif agent_state == 'init':
-        status = 'Agent Status: 🟢 Initialized'
-    elif agent_state == 'running':
-        status = 'Agent Status: 🟢 Running'
-    elif agent_state == 'finished':
-        status = 'Agent Status: 🟢 Finished'
-    elif agent_state == 'stopped':
-        status = 'Agent Status: 🔴 Stopped'
-    elif agent_state is None:
-        status = 'Agent Status: 🔴 Inactive'
-    else:
-        status = f'Agent Status: 🔴 {agent_state}'
-
-    return f'<font size="4"> {status} </font>'
-
-
-def get_action_history_markdown(action_history):
-    text = ''
-    for level, line in action_history:
-        text += '  ' * level + '* ' + line + '\n'
-    # print(text)
-    return text
-
-
-def get_messages(
-    chat_history,
-    action_messages,
-    browser_history,
-    session,
-    status,
-    agent_selection,
-    model_selection,
-    api_key,
-    options_visible,
-    request: gr.Request,
-):
-    agent_selection = agent_display2class[agent_selection]
-    model_selection = model_display2name[model_selection]
-    model_key_filename = model_name2keypath.get(model_selection)
-    if model_key_filename:
-        model_key_filepath = os.path.join(os.getcwd(), model_key_filename)
-        with open(model_key_filepath, 'r') as f:
-            api_key = f.read().strip()
-
-    print(api_key)
-
-    user_message = None
-    thinking_flag = False
-    if len(chat_history) > 0:
-        # check to see if user has sent a message previously
-        if chat_history[-1]['role'] == 'user' and chat_history[-1]['content'] != '':
-            user_message = chat_history[-1]['content']
-            loading_message = gr.ChatMessage(role='assistant', content='⏳ Thinking...')
-            chat_history.append(loading_message)
-            thinking_flag = True  # so i can know if i need to remove the last message
-
-    # Initialize a new session if it doesn't exist
-    if (
-        session is None
-        or session.agent_state is None
-        or session.agent_state in ['finished', 'stopped']
-    ):
-        new_session = EasyWebSession(
-            agent=agent_selection,
-            port=backend_manager.acquire_backend(),
-            model=model_selection,
-            # api_key=api_key if model_requires_key[model_selection] else default_api_key,
-            api_key=api_key,
-        )
-        session = new_session
-        if request.session_hash not in global_sessions.keys():
-            global_sessions[request.session_hash] = session
-        if user_message is None:
-            backend_manager.release_backend(session.port)
-            del global_sessions[request.session_hash]
-            session.agent_state = None
-            chat_history = chat_history[:-1]
-    stop_flag = session.agent_state is not None and session.agent_state == 'stopped'
-
-    if (
-        session.agent_state is None or session.agent_state in ['finished', 'stopped']
-    ) and user_message is None:
-        clear = gr.Button('🗑️ Clear', interactive=True)
-        status = get_status(session.agent_state)
-
-        screenshot, url = browser_history[-1]
-        upvote = gr.Button('👍 Good Response', interactive=False)
-        downvote = gr.Button('👎 Bad Response', interactive=False)
-        submit = gr.Button(
-            'Submit',
-            variant='primary',
-            scale=1,
-            min_width=150,
-            visible=session.agent_state != 'running',
-        )
-        stop = gr.Button(
-            'Stop', scale=1, min_width=150, visible=session.agent_state == 'running'
-        )
-
-        yield (
-            chat_history,
-            screenshot,
-            url,
-            action_messages,
-            browser_history,
-            session,
-            status,
-            clear,
-            options_visible,
-            upvote,
-            downvote,
-            submit,
-            stop,
-        )
-    else:
-        clear = gr.Button('🗑️ Clear', interactive=False)
-        upvote = gr.Button('👍 Good Response', interactive=False)
-        downvote = gr.Button('👎 Bad Response', interactive=False)
-        if session.agent_state not in [
-            'init',
-            'running',
-        ]:
-            if stop_flag:
-                stop_flag = False
-                finished = session.agent_state in ['finished', 'stopped']
-                clear = gr.Button('🗑️ Clear', interactive=finished)
-                screenshot, url = browser_history[-1]
-                # find 2nd last index of last user message
-                last_user_index = None
-                user_message_count = 0
-                for i in range(len(chat_history) - 1, -1, -1):
-                    msg = chat_history[i]
-                    if msg['role'] == 'user':
-                        user_message_count += 1
-                    if user_message_count == 2:
-                        last_user_index = i
-                        break
-
-                # keep most recent message
-                chat_history = chat_history[:last_user_index] + chat_history[-1:]
-                session._reset()
-                action_messages = []
-
-                submit = gr.Button(
-                    'Submit',
-                    variant='primary',
-                    scale=1,
-                    min_width=150,
-                    visible=session.agent_state != 'running',
-                )
-                stop = gr.Button(
-                    'Stop',
-                    scale=1,
-                    min_width=150,
-                    visible=session.agent_state == 'running',
-                )
-
-                yield (
-                    chat_history,
-                    screenshot,
-                    url,
-                    [],
-                    browser_history,
-                    session,
-                    status,
-                    clear,
-                    options_visible,
-                    upvote,
-                    downvote,
-                    submit,
-                    stop,
-                )
-
-            session.agent = agent_selection
-            session.model = model_selection
-            session.api_key = api_key
-            # if model_requires_key[model_selection]:
-            #     session.api_key = api_key
-            # elif model_port_config[model_selection].get('default_key', None):
-            #     session.api_key = model_port_config[model_selection].get(
-            #         'default_key', None
-            #     )
-            # else:
-            #     session.api_key = ''
-
-            print('API Key:', session.api_key)
-            action_messages = []
-            browser_history = browser_history[:1]
-
-            for agent_state in session.initialize(as_generator=True):
-                status = get_status(agent_state)
-                screenshot, url = browser_history[-1]
-
-                submit = gr.Button(
-                    'Submit',
-                    variant='primary',
-                    scale=1,
-                    min_width=150,
-                    visible=False,
-                )
-                stop = gr.Button('Stop', scale=1, min_width=150, visible=True)
-
-                finished = session.agent_state in ['finished', 'stopped']
-                clear = gr.Button('🗑️ Clear', interactive=finished)
-
-                yield (
-                    chat_history,
-                    screenshot,
-                    url,
-                    action_messages,
-                    browser_history,
-                    session,
-                    status,
-                    clear,
-                    options_visible,
-                    upvote,
-                    downvote,
-                    submit,
-                    stop,
-                )
-
-        website_counter = 0
-        message_list = []
-        for message in session.run(user_message, request):
-            message_list.append(message['message'])
-            if website_counter == 1:
-                options_visible = True
-            finished = session.agent_state in ['finished', 'stopped']
-            clear = gr.Button('🗑️ Clear', interactive=finished)
-            upvote = gr.Button('👍 Good Response', interactive=finished)
-            downvote = gr.Button('👎 Bad Response', interactive=finished)
-
-            if message.get('action', '') in ['message', 'finish']:
-                if thinking_flag:
-                    chat_history = chat_history[:-1]
-                    thinking_flag = False
-
-                chat_history.append(gr.ChatMessage(role='assistant', content=''))
-                assistant_message = message.get('message', '(Empty Message)')
-                assistant_message_chars = []
-                for i, char in enumerate(assistant_message):
-                    assistant_message_chars.append(char)
-                    updated_message = ''.join(assistant_message_chars)
-                    if (i + 1) % 5 == 0 or i == len(assistant_message) - 1:
-                        chat_history[-1] = gr.ChatMessage(
-                            role='assistant', content=updated_message
-                        )
-                        time.sleep(0.01)
-
-                        yield (
-                            chat_history,
-                            screenshot,
-                            url,
-                            action_messages,
-                            browser_history,
-                            session,
-                            status,
-                            clear,
-                            options_visible,
-                            upvote,
-                            downvote,
-                            submit,
-                            stop,
-                        )
-            elif (
-                session.agent.startswith('ReasonerAgent')
-                and message.get('action', '') == 'browse_interactive'
-                and message.get('args', {}).get('thought', '')
-            ):
-                if thinking_flag:
-                    chat_history = chat_history[:-1]
-                    thinking_flag = False
-                full_output_dict = json.loads(message['args']['thought'])
-                plan = full_output_dict.get('plan', message['message'])
-
-                chat_history.append(gr.ChatMessage(role='assistant', content=''))
-                assistant_message = plan
-                assistant_message_chars = []
-                for i, char in enumerate(assistant_message):
-                    assistant_message_chars.append(char)
-                    updated_message = ''.join(assistant_message_chars)
-                    if (i + 1) % 5 == 0 or i == len(assistant_message) - 1:
-                        chat_history[-1] = gr.ChatMessage(
-                            role='assistant', content=updated_message
-                        )
-                        time.sleep(0.01)
-
-                        yield (
-                            chat_history,
-                            screenshot,
-                            url,
-                            action_messages,
-                            browser_history,
-                            session,
-                            status,
-                            clear,
-                            options_visible,
-                            upvote,
-                            downvote,
-                            submit,
-                            stop,
-                        )
-            elif (
-                session.agent == 'BrowsingAgent'
-                and message.get('action', '') == 'browse_interactive'
-                # and message.get('args', {}).get('thought', '')
-            ):
-<<<<<<< HEAD
-                if thinking_flag:
-                    chat_history = chat_history[:-1]
-                    thinking_flag = False
-                thought = message['args']['thought']
-                chat_history.append(gr.ChatMessage(role='assistant', content=thought))
-=======
-                thought = message.get('args', {}).get('thought', '')
-                if not thought:
-                    thought = message['message']
-                # chat_history.append(gr.ChatMessage(role='assistant', content=thought))
-                print(thought)
-
-                chat_history.append(gr.ChatMessage(role='assistant', content=''))
-                assistant_message = thought
-                assistant_message_chars = []
-                for i, char in enumerate(assistant_message):
-                    assistant_message_chars.append(char)
-                    updated_message = ''.join(assistant_message_chars)
-                    if (i + 1) % 10 == 0 or i == len(assistant_message) - 1:
-                        chat_history[-1] = gr.ChatMessage(
-                            role='assistant', content=updated_message
-                        )
-                        time.sleep(0.01)
-
-                        yield (
-                            chat_history,
-                            screenshot,
-                            url,
-                            action_messages,
-                            browser_history,
-                            session,
-                            status,
-                            clear,
-                            options_visible,
-                            upvote,
-                            downvote,
-                            submit,
-                            stop,
-                        )
->>>>>>> 1a37ae52
-
-            if session.agent_state == 'finished':
-                session.save_log()
-            status = get_status(session.agent_state)
-            while len(session.action_messages) > len(action_messages):
-                diff = len(session.action_messages) - len(action_messages)
-                action_messages.append(session.action_messages[-diff])
-                # create sites_visited list from browser_history, use it in display history
-                sites_visited = []
-                website_counter = 0
-                for item in browser_history:
-                    website_counter += 1
-                    sites_visited.append(item[1])
-
-                chat_history = display_history(
-                    chat_history, sites_visited, action_messages
-                )
-            while len(session.browser_history) > (len(browser_history) - 1):
-                diff = len(session.browser_history) - (len(browser_history) - 1)
-                browser_history.append(session.browser_history[-diff])
-            screenshot, url = browser_history[-1]
-
-            submit = gr.Button(
-                'Submit',
-                variant='primary',
-                scale=1,
-                min_width=150,
-                visible=session.agent_state != 'running',
-            )
-            stop = gr.Button(
-                'Stop', scale=1, min_width=150, visible=session.agent_state == 'running'
-            )
-            yield (
-                chat_history,
-                screenshot,
-                url,
-                action_messages,
-                browser_history,
-                session,
-                status,
-                clear,
-                options_visible,
-                upvote,
-                downvote,
-                submit,
-                stop,
-            )
-
-
-def clear_page(browser_history, session):
-    browser_history = browser_history[:1]
-    current_screenshot, current_url = browser_history[-1]
-
-    if session is not None:
-        session._reset()
-        status = get_status(session.agent_state)
-    else:
-        status = get_status(None)
-
-    return (
-        None,
-        current_screenshot,
-        current_url,
-        [],
-        browser_history,
-        session,
-        status,
-    )
-
-
-def check_supported_models(agent_selection, model_selection, api_key):
-    supported_models = agent_supported_models.get(agent_selection, model_list)
-    selected_model = (
-        model_selection if model_selection in supported_models else supported_models[0]
-    )
-    model_selection = gr.Dropdown(
-        supported_models,
-        value=selected_model,
-        interactive=True,
-        label='Backend LLM',
-        scale=1,
-        # info='Choose the model you would like to use',
-    )
-    return model_selection, check_requires_key(selected_model, api_key)
-
-
-def check_requires_key(model_selection, api_key):
-    model_real_name = model_display2name[model_selection]
-    requires_key = model_requires_key[model_real_name]
-    api_key = gr.Textbox(
-        api_key,
-        label='API Key',
-        placeholder='Your API Key',
-        visible=requires_key,
-        scale=1,
-        max_lines=2,
-    )
-    return api_key
-
-
-# for display history, this is the dropdown box that shows up
-def display_history(history, messages_history, action_messages):
-    # parse everything into a string so that it is in one message instead of multiple, for the dropdown effect
-    links_string = ''
-    # count total links for the title
-    total_links = 0
-    # fix the issue of multiple titles in a row
-    previous_titles = ['']
-    for message in messages_history:
-        # try and get the title, if it doesn't work, just use the previous message
-        try:
-            url = message
-            response = requests.get(url)
-            soup = BeautifulSoup(response.content, 'html.parser')
-            title = soup.title.string
-        except Exception:
-            title = message
-        # check for duplicate entries in a row
-        if title != previous_titles[-1]:
-            links_string += f'<a href="{message}" style="float: left;" target="_blank">{title}</a>\n'
-            previous_titles.append(title)
-            total_links += 1
-    # add total links to title
-    if total_links == 1:
-        history_title = 'Searched 1 site'
-    else:
-        history_title = 'Searched ' + str(total_links) + ' sites'
-
-    if 'goto' in action_messages[-1]:
-        history_title = 'Browsing ' + message + '...'
-
-    last_non_assistant_message_idx = 0
-    for i, chat_message in enumerate(history):
-        if not isinstance(chat_message, dict) and chat_message.role != 'assistant':
-            last_non_assistant_message_idx = i
-        elif isinstance(chat_message, dict) and chat_message['role'] != 'assistant':
-            last_non_assistant_message_idx = i
-
-    links_string_idx = last_non_assistant_message_idx + 1
-    if links_string_idx < len(history) and (
-        (
-            isinstance(history[links_string_idx], dict)
-            and isinstance(history[links_string_idx]['metadata'], dict)
-            and history[links_string_idx]['metadata'].get('title')
-        )
-        or (
-            not isinstance(history[links_string_idx], dict)
-            and isinstance(history[links_string_idx].metadata, dict)
-            and history[links_string_idx].metadata.get('title')
-        )
-    ):
-        history[links_string_idx] = gr.ChatMessage(
-            role='assistant',
-            content=(links_string),
-            metadata={'title': history_title},
-        )
-    else:
-        history.insert(
-            links_string_idx,
-            gr.ChatMessage(
-                role='assistant',
-                content=(links_string),
-                metadata={'title': history_title},
-            ),
-        )
-
-    return history
-
-
-def process_user_message(user_message, history):
-    if not user_message.strip():
-        chat_message = gr.ChatMessage(role='user', content='')
-        history.append(chat_message)
-        return '', history
-    chat_message = gr.ChatMessage(role='user', content=user_message)
-
-    history.append(chat_message)
-    return '', history
-
-
-def stop_task(session):
-    # if session.agent_state == 'running':
-    session.stop()
-    status = get_status(session.agent_state)
-    clear = gr.Button('🗑️ Clear', interactive=True)
-    return session, status, clear
-
-
-# toggle hiding and showing the browser. IfClick is basically because I call
-# this function sometimes without the user specifically clicking on the button.
-def toggle_options(visible, ifClick):
-    if ifClick:
-        new_visible = not visible
-    else:
-        new_visible = visible
-    toggle_text = '🔍 Hide Browser' if new_visible else '🔍 Show Browser'
-    return (
-        gr.update(visible=new_visible),
-        new_visible,
-        gr.update(value=toggle_text),
-    )
-
-
-def unload_fn(request: gr.Request):
-    if request.session_hash in global_sessions.keys():
-        global_sessions[request.session_hash].stop()
-        backend_manager.release_backend(global_sessions[request.session_hash].port)
-        del global_sessions[request.session_hash]
-
-
-current_dir = os.path.dirname(__file__)
-print(os.path.dirname(__file__))
-
-global model_port_config
-model_port_config = {}
-with open(os.path.join(current_dir, 'model_port_config.json')) as f:
-    model_port_config = json.load(f)
-
-global model_display2name
-model_display2name = {
-    cfg.get('display_name', model): model for model, cfg in model_port_config.items()
-}
-model_list = list(model_display2name.keys())
-global model_requires_key
-model_requires_key = {
-    model: cfg.get('requires_key', False) for model, cfg in model_port_config.items()
-}
-
-default_model = 'gpt-4o'
-for model, cfg in model_port_config.items():
-    if cfg.get('default', None):
-        default_model = cfg.get('display_name', model)
-        break
-
-current_dir = os.path.dirname(__file__)
-default_api_key = None
-
-model_name2keypath = {'gpt-4o-mini': 'default_openai_api_key.txt'}
-
-
-def vote(vote, session):
-    if vote:
-        print('Upvoted!')
-    else:
-        print('Downvoted.')
-    session.save_user_feedback(vote)
-    upvote_button = gr.Button('👍 Good Response', interactive=False)
-    downvote_button = gr.Button('👎 Bad Response', interactive=False)
-    return upvote_button, downvote_button
-
-
-<<<<<<< HEAD
-with gr.Blocks() as demo:  # css=css
-    action_messages = gr.State([])
-    session = gr.State(None)
-    title = gr.Markdown(
-        '# 🚀 Fast Web: Open Platform for Building and Serving UI Agents'
-    )
-    tutorial1 = gr.Markdown(
-        """- 🔑 **Choose** an **Agent**, an **LLM**, and provide an **API Key** if required.
-                            - 💬 **Ask the Agent** to perform advanced web-related tasks, **for example:**
-                                - "Can you search for a round-trip flight from Chicago to Dubai in business class?"
-                                - "I want to buy a black mattress. Find one black mattress option from Amazon and eBay?"
-                                - "Find an article from Times of San Diego about Trump's inauguration and summarize the main points for me."
-                            - ✍️ **Share your feedback** by giving us a 👍 or 👎 once the Agent completes its task!
-                            - **⚠️ Data Usage:** Data submitted may be used for research purposes. Please avoid uploading confidential or personal information. User prompts and feedback are logged.\n
-                            - **🛡️ Privacy and Integrity:** We honor site protections like CAPTCHAs and anti-bot measures to maintain user and website integrity.\n
-                            - Currently, the agent will only be able to see **up to the latest message**. We have plans to support **multi-turn interaction** going forward. **Stay tuned!**"""
-    )
-
-    with gr.Row(equal_height=False):
-        with gr.Column(scale=2):
-            with gr.Group():
-                with gr.Row():
-                    agent_selection = gr.Dropdown(
-                        [
-                            'DummyWebAgent',
-                            'BrowsingAgent',
-                            'ReasonerWebAgent',
-                        ],
-                        value=default_agent,
-                        interactive=True,
-                        label='Agent',
-                    )
-                    model_selection = gr.Dropdown(
-                        model_list,
-                        value=default_model,
-                        interactive=True,
-                        label='Backend LLM',
-                    )
-                    api_key = check_requires_key(default_model, default_api_key)
-
-            chatbot = gr.Chatbot(type='messages', height=320)
-            with gr.Group():
-                with gr.Row():
-                    msg = gr.Textbox(container=False, show_label=False, scale=7)
-
-                    submit = gr.Button(
-                        'Submit',
-                        variant='primary',
-                        scale=1,
-                        min_width=150,
-=======
-tos_popup_js = r"""
-() => {
-    if (window.alerted_before) return;
-
-    const msg = "Users of this website are required to agree to the following terms:\n\n" +
-           "This service is a research preview offering limited safety measures and may perform unsafe actions. " +
-           "It must not be used for any illegal, harmful, violent, racist, or sexual purposes. " +
-           "Please refrain from uploading any private or sensitive information. " +
-           "By using this service, you acknowledge that we collect user requests and webpage data (screenshots and text content), " +
-           "and reserve the right to distribute this data under Creative Commons Attribution (CC-BY) or a similar license.";
-
-
-    alert(msg);
-    window.alerted_before = true;
-}
-"""
-image_css = """
-.sponsor-image-about img {
-    margin: 0 20px;
-    margin-top: 20px;
-    height: 40px;
-    max-height: 100%;
-    width: auto;
-    float: left;
-}
-"""
-google_analytics_tracking_id = None
-try:
-    with open('google_analytics_api_key.txt', 'r') as f:
-        google_analytics_tracking_id = f.read().strip()
-except FileNotFoundError:
-    pass
-ga_head_snippet = ''
-if google_analytics_tracking_id:
-    ga_head_snippet = f"""
-    if (typeof window.dataLayer === "undefined") {{
-        window.dataLayer = [];
-    }}
-    function gtag() {{ window.dataLayer.push(arguments); }}
-    gtag('js', new Date());
-    gtag('config', '{google_analytics_tracking_id}');
-    """
-
-combined_js = r"""
-() => {
-    // TOS Popup code
-    if (!window.alerted_before) {
-        const msg = "Users of this website are required to agree to the following terms:\n\n" +
-           "This service is a research preview offering limited safety measures and may perform unsafe actions. " +
-           "It must not be used for any illegal, harmful, violent, racist, or sexual purposes. " +
-           "Please refrain from uploading any private or sensitive information. " +
-           "By using this service, you acknowledge that we collect user requests and webpage data (screenshots and text content), " +
-           "and reserve the right to distribute this data under Creative Commons Attribution (CC-BY) or a similar license.";
-        alert(msg);
-        window.alerted_before = true;
-    }
-
-    {ga_head_snippet}
-}
-"""
-
-agent_descriptions = [
-    'DummyWebAgent — Debugging only',
-    'BrowsingAgent — 🏃‍♂️ Good for quick tasks, but limited depth.',
-    'ReasonerAgent (Fast) — ⚖️ Mix of speed and intelligence.',
-    'ReasonerAgent (Full) — 🧠 Most advanced reasoning, but slower.',
-]
-
-agent_display_ids = [1, 2, 3]
-agent_display_names = [agent_descriptions[idx] for idx in agent_display_ids]
-
-default_agent_id = 2
-default_agent = agent_descriptions[default_agent_id]
-
-agent_display2class = {
-    agent_descriptions[0]: 'DummyWebAgent',
-    agent_descriptions[1]: 'BrowsingAgent',
-    agent_descriptions[2]: 'ReasonerAgentFast',
-    agent_descriptions[3]: 'ReasonerAgentFull',
-}
-
-agent_supported_models = {
-    agent_descriptions[3]: ['GPT-4o-mini (Free)', 'GPT-4o'],
-    agent_descriptions[3]: ['GPT-4o-mini (Free)', 'GPT-4o'],
-}
-
-with gr.Blocks(
-    theme=gr.themes.Default(text_size=gr.themes.sizes.text_lg),
-    css=image_css,
-    title='EasyWeb: AI-Powered Web Agents at Your Fingertips',
-) as demo:  # css=css
-    with gr.Tab('🌐 Demo'):
-        action_messages = gr.State([])
-        session = gr.State(None)
-        title = gr.Markdown("""\
-# 🌐 EasyWeb: AI-Powered Web Agents at Your Fingertips
-<font size="4">
-
-[X](https://x.com/MaitrixOrg) | [Discord](https://discord.gg/b5NEhRbvJg) | [GitHub](https://github.com/maitrix-org/easyweb)
-
-</font>
-""")
-
-        description = gr.Markdown("""\
-
-<font size="4">
-
-**Example Prompts:**
-- "Use DuckDuckGo to search for the current president of USA."
-- "I want to buy a black mattress. Find one black mattress option from Amazon and eBay?"
-- "Go to the website of MinnPost, find an article about Trump's second inauguration, and summarize the main points for me."
-
-**Note:** The agent currently **does not remember previous messages**, and defaults to **DuckDuckGo** for search engine due to restrictions. \
-Include specific websites or detailed instructions in your prompt for more consistent behavior.
-
-**⚠️ The interface is currently optimized for Chrome.** If you encounter any issues, please try using Chrome.
-
-**❗ This is currently an early research preview, where agents may make mistakes or have challenges navigating certain websites. For research purposes, we log user prompts and feedback and may release to the public in the future. Please do not upload any confidential or personal information.**
-
-</font>
-""")
-
-        with gr.Group():
-            with gr.Row():
-                agent_selection = gr.Dropdown(
-                    agent_display_names,
-                    value=default_agent,
-                    interactive=True,
-                    label='Agent',
-                    scale=2,
-                    # info='Choose your own adventure partner!',
-                )
-                model_selection = gr.Dropdown(
-                    model_list,
-                    value=default_model,
-                    interactive=True,
-                    label='Backend LLM',
-                    scale=1,
-                    # info='Choose the model you would like to use',
-                )
-                api_key = check_requires_key(default_model, default_api_key)
-
-        with gr.Row(equal_height=False):
-            with gr.Column(scale=1):
-                chatbot = gr.Chatbot(type='messages')
-
-                with gr.Group():
-                    with gr.Row():
-                        msg = gr.Textbox(container=False, show_label=False, scale=7)
-
-                        submit = gr.Button(
-                            'Submit',
-                            variant='primary',
-                            scale=1,
-                            min_width=150,
-                        )
-                        stop = gr.Button('Stop', scale=1, min_width=150, visible=False)
-                        submit_triggers = [msg.submit, submit.click]
-            with gr.Column(scale=2, visible=False) as visualization_column:
-                with gr.Group():
-                    start_url = 'about:blank'
-                    url = gr.Textbox(
-                        start_url, label='URL', interactive=False, max_lines=1
->>>>>>> 1a37ae52
-                    )
-                    blank = Image.new('RGB', (1280, 720), (255, 255, 255))
-                    screenshot = gr.Image(blank, interactive=False, label='Webpage')
-
-        with gr.Row():
-            toggle_button = gr.Button('🔍 Show Browser')
-            upvote = gr.Button('👍 Good Response', interactive=False)
-            downvote = gr.Button('👎 Bad Response', interactive=False)
-            clear = gr.Button('🗑️ Clear')
-        status = gr.Markdown('<font size="4"> Agent Status: 🔴 Inactive </font>')
-        browser_history = gr.State([(blank, start_url)])
-        options_visible = gr.State(False)
-        upvote.click(vote, inputs=[gr.State(True), session], outputs=[upvote, downvote])
-        downvote.click(
-            vote, inputs=[gr.State(False), session], outputs=[upvote, downvote]
-        )
-        options_visible.change(
-            toggle_options,
-            inputs=[options_visible, gr.State(False)],
-            outputs=[
-                visualization_column,
-                options_visible,
-                toggle_button,
-            ],
-            queue=False,
-        )
-        toggle_click = toggle_button.click(
-            toggle_options,
-            inputs=[options_visible, gr.State(True)],
-            outputs=[
-                visualization_column,
-                options_visible,
-                toggle_button,
-            ],
-            queue=False,
-        )
-        chat_msg = gr.events.on(
-            submit_triggers,
-            process_user_message,
-            [msg, chatbot],
-            [msg, chatbot],
-            queue=False,
-        )
-        bot_msg = chat_msg.then(
-            get_messages,
-            [
-                chatbot,
-                action_messages,
-                browser_history,
-                session,
-                status,
-                agent_selection,
-                model_selection,
-                api_key,
-                options_visible,
-            ],
-            [
-                chatbot,
-                screenshot,
-                url,
-                action_messages,
-                browser_history,
-                session,
-                status,
-                clear,
-                options_visible,
-                upvote,
-                downvote,
-                submit,
-                stop,
-            ],
-            concurrency_limit=args.num_backends,
-        )
-        (
-            stop.click(
-                stop_task,
-                [session],
-                [session, status, clear],
-                queue=False,
-            )
-        )
-        (
-            clear.click(
-                clear_page,
-                [browser_history, session],
-                [
-                    chatbot,
-                    screenshot,
-                    url,
-                    action_messages,
-                    browser_history,
-                    session,
-                    status,
-                ],
-                queue=False,
-            ).then(fn=None)
-        )
-        agent_selection.select(
-            check_supported_models,
-            [agent_selection, model_selection, api_key],
-            [model_selection, api_key],
-            queue=False,
-        )
-        model_selection.select(
-            check_requires_key, [model_selection, api_key], api_key, queue=False
-        )
-        tos = gr.Markdown("""\
-<font size="4">
-
-#### Terms of Service
-Users of this website are required to agree to the following terms:\n\n
-This service is a research preview offering limited safety measures and may perform unsafe actions.
-It must not be used for any illegal, harmful, violent, racist, or sexual purposes.
-Please refrain from uploading any private or sensitive information.
-By using this service, you acknowledge that we collect user requests and webpage data (screenshots and text content),
-and reserve the right to distribute this data under Creative Commons Attribution (CC-BY) or a similar license.
-
-#### Please report any bug or issue to our [Discord](https://discord.gg/b5NEhRbvJg)
-
-#### Acknowledgment
-
-We thank the [OpenHands](https://github.com/All-Hands-AI/OpenHands) team for their technical support.
-We also thank [MBZUAI](https://mbzuai.ac.ae/) and [Samsung](https://www.samsung.com/) for their generous sponsorship. Contact us to learn more about partnership.
-
-</font>
-
-<div class="sponsor-image-about">
-    <img src="https://storage.googleapis.com/public-arena-asset/mbzuai.jpeg" alt="MBZUAI" style="width: 150px; height: auto;">
-    <img src="https://upload.wikimedia.org/wikipedia/commons/f/f1/Samsung_logo_blue.png" alt="Samsung" style="width: 150px; height: auto;">
-</div>
-
-""")
-    with gr.Tab('📖 Instructions'):
-        with gr.Row():
-            instructions = gr.Markdown("""\
-## 📖 How It Works
-<font size="4">
-
-1️⃣ **Choose an Agent & LLM:**
-- Use GPT-4o-mini for free, or bring your own GPT-4o API key for better performance.
-- We are working on enabling other LLMs soon!
-
-2️⃣ **Ask the agent to perform web-related tasks like:**
-- "Use DuckDuckGo to search for the current president of USA."
-- "I want to buy a black mattress. Find one black mattress option from Amazon and eBay?"
-- "Go to the website of MinnPost, find an article about Trump's second inauguration, and summarize the main points for me."
-
-3️⃣ **Give us a 👍 or 👎 once the agent completes the task!**
-
-**⚠️ Privacy and Data Usage:** Submitted data may be used for research, and user prompts and feedback are logged. Please avoid uploading confidential or personal information.
-## 🔎 Browsing Tips:
-- 🦆 Due to restrictions, the agents are at their best with DuckDuckGo as the search engine.
-- ⚡ Speed may vary depending on backend API load.
-- 🔄 The agent may repeat actions before trying alternative approaches.
-- 🎯 Clearer prompts help — specific websites or detailed instructions improve performance.
-- 🛡️ We honor site protections like CAPTCHAs and anti-bot measures to maintain user and website integrity.
-- 💡 The agent currently only sees **up to the latest user message**. Stay tuned as we work on enabling multi-turn interactions.
-
-</font>
-""")
-    with gr.Tab('ℹ️ About Us'):
-        with gr.Row():
-            introductions = gr.Markdown("""\
-## About Us
-
-<font size="4">
-
-EasyWeb is an open platform for building and serving AI web agents, hosted by students at CMU [Sailing Lab](https://sailing-lab.github.io/) and UCSD [Maitrix Team](https://maitrix.org/).
-We open-source the [EasyWeb](https://github.com/maitrix-org/easyweb) project at Github, and always welcome contributions from the community.
-If you are interested in collaboration, please contact us, we'd love to hear from you!
-
-</font>
-
-### Open-Source Contributors
-
-<font size="4">
-
-- Contributors: [Mingkai Deng](https://mingkaid.github.io/), [Jackie Wang](https://www.linkedin.com/in/yikunjwang/), [Mason Choey](https://www.linkedin.com/in/mason-choey-9a6657325/), [Ariel Wu](https://www.linkedin.com/in/ariel-wu-63624716b/), [Brandon Chiou](https://www.linkedin.com/in/brandon-chiou/), [Jinyu Hou](https://www.linkedin.com/in/jinyu-hou-uoft/)
-- Advisors: [Zhiting Hu](https://zhiting.ucsd.edu/), [Hongxia Jin](https://www.linkedin.com/in/hongxiajin/), [Li Erran Li](https://www.cs.columbia.edu/~lierranli/), [Graham Neubig](https://www.phontron.com/), [Yilin Shen](https://www.linkedin.com/in/yilin-shen-65a56622/), [Eric P. Xing](https://www.cs.cmu.edu/~epxing/)
-
-📩 **Correspondence to**: [Mingkai Deng](mailto:mingkaid34@gmail.com) and [Jackie Wang](mailto:yikunjwang@gmail.com)
-
-</font>
-
-### Contact Us
-
-<font size="4">
-
-- Follow our [X](https://x.com/MaitrixOrg) and [Discord](https://discord.gg/b5NEhRbvJg)
-- File issues on [Github](https://github.com/maitrix-org/easyweb)
-
-</font>
-
-### Acknowledgment
-
-<font size="4">
-
-We thank the [OpenHands](https://github.com/All-Hands-AI/OpenHands) team for their technical support.
-We also thank [MBZUAI](https://mbzuai.ac.ae/) and [Samsung](https://www.samsung.com/) for their generous sponsorship. Contact us to learn more about partnership.
-
-</font>
-
-<div class="sponsor-image-about">
-    <img src="https://storage.googleapis.com/public-arena-asset/mbzuai.jpeg" alt="MBZUAI" style="width: 150px; height: auto;">
-    <img src="https://upload.wikimedia.org/wikipedia/commons/f/f1/Samsung_logo_blue.png" alt="Samsung" style="width: 150px; height: auto;">
-</div>
-""")
-    # demo.load(None, None, None, js=tos_popup_js + ga_head_snippet)
-    demo.load(None, None, None, js=combined_js)
-    demo.unload(unload_fn)
-
-if __name__ == '__main__':
-    demo.queue()
-    if args.ip and args.port:
-        demo.launch(
-            share=False,
-            server_name=args.ip,
-            server_port=args.port,
-            favicon_path='./frontend-icon.png',
-            ssl_certfile=args.ssl_certfile,
-            ssl_keyfile=args.ssl_keyfile,
-            ssl_verify=args.ssl_verify,
-        )
-    else:
-        demo.launch(share=True, favicon_path='./frontend-icon.png')
+import argparse
+import base64
+import json
+import os
+import queue
+import time
+from datetime import datetime
+from io import BytesIO
+
+import gradio as gr
+import requests
+import websocket
+from bs4 import BeautifulSoup
+from PIL import Image, UnidentifiedImageError
+
+parser = argparse.ArgumentParser(description='Specify the number of backends to use.')
+parser.add_argument(
+    '--num-backends',
+    type=int,
+    default=1,
+    help='The number of backends to initialize (default: 1)',
+)
+parser.add_argument('--ip', type=str, default=None, help='server name for public demo')
+parser.add_argument(
+    '--port', type=int, default=None, help='server port for public demo'
+)
+parser.add_argument(
+    '--ssl-certfile', type=str, default=None, help='path to SSL certfile'
+)
+parser.add_argument('--ssl-keyfile', type=str, default=None, help='path to SSL keyfile')
+parser.add_argument(
+    '--ssl-verify',
+    type=bool,
+    default=False,
+    help='whether to run certificate validation',
+)
+args = parser.parse_args()
+
+backend_ports = [5000 + i for i in range(args.num_backends)]
+default_api_key = 'sk-123'
+global_sessions = dict()
+
+
+class BackendManager:
+    def __init__(self, backend_ports):
+        self.available_ports = queue.Queue()
+        for port in backend_ports:
+            self.available_ports.put(port)
+
+    def acquire_backend(self):
+        try:
+            # Wait indefinitely until a port becomes available
+            port = self.available_ports.get(block=True)
+            print(f'Acquired backend on port {port}')
+            return port
+        except Exception as e:
+            print(f'Error acquiring backend: {e}')
+            return None
+
+    def release_backend(self, port):
+        if port in self.available_ports.queue:
+            print(f'{port} already available')
+        else:
+            self.available_ports.put(port, block=True)
+            print(f'Released backend on port {port}')
+
+
+backend_manager = BackendManager(backend_ports)
+
+
+class EasyWebSession:
+    def __init__(
+        self,
+        agent,
+        port,
+        model,
+        language='en',
+        api_key=default_api_key,
+    ):
+        self.model = model
+        self.agent = agent
+        self.language = language
+        self.api_key = api_key
+        self.port = port
+        self.output_path = ''
+
+        self._reset()
+
+    def initialize(self, as_generator=False):
+        # create an output path that is global to all functions called within the
+        # EasyWebSession class, so that it can be referred back to later
+        now = time.time()
+        os.makedirs('frontend_logs', exist_ok=True)
+
+        # Get current date and time
+        now = datetime.now()
+        # Format date and time
+        formatted_now = now.strftime('%Y-%m-%d-%H:%M:%S')
+        formatted_model = self.model.replace('/', '-')
+        self.output_path = (
+            f'frontend_logs/{formatted_now}_{self.agent}_{formatted_model}_steps.json'
+        )
+
+        self.agent_state = None
+        if self.ws:
+            self._reset()
+        self.ws = websocket.WebSocket()
+        self.ws.connect(f'ws://127.0.0.1:{self.port}/ws')
+
+        payload = {
+            'action': 'initialize',
+            'args': {
+                'LLM_MODEL': self.model,
+                'AGENT': self.agent,
+                'LANGUAGE': self.language,
+                'LLM_API_KEY': self.api_key,
+            },
+        }
+        self.ws.send(json.dumps(payload))
+
+        while self.agent_state != 'init':
+            message = self._get_message()
+            if message.get('token'):
+                self.token, self.status = message['token'], message['status']
+            elif message.get('observation') == 'agent_state_changed':
+                self.agent_state = message['extras']['agent_state']
+                if as_generator:
+                    yield self.agent_state
+        print(f'{self.agent} Initialized')
+
+    def stop(self):
+        # if self.agent_state != 'running':
+        #     raise ValueError('Agent not running, nothing to stop')
+        print('Stopping')
+
+        payload = {'action': 'change_agent_state', 'args': {'agent_state': 'stopped'}}
+        self.ws.send(json.dumps(payload))
+
+        self.agent_state = 'stopped'
+        self._reset
+
+    def run(self, task, request: gr.Request):
+        if self.agent_state not in ['init', 'running']:
+            raise ValueError(
+                'Agent not initialized. Please run the initialize() method first'
+            )
+
+        if task is not None:
+            payload = {'action': 'message', 'args': {'content': task}}
+            self.ws.send(json.dumps(payload))
+        try:
+            while self.agent_state not in ['finished', 'stopped']:
+                message = self._get_message()
+                self._read_message(message)
+
+                print(self.agent_state)
+                yield message
+        finally:
+            if request.session_hash in global_sessions.keys():
+                backend_manager.release_backend(self.port)
+                del global_sessions[request.session_hash]
+
+    def _get_message(self):
+        response = self.ws.recv()
+        try:
+            message = json.loads(response)
+            message_size = len(str(message))
+            print(f'Received message of size: {message_size}')
+        except json.decoder.JSONDecodeError as e:
+            print(e)
+            print(response)
+            message = {
+                'action': 'error',
+                'message': 'Received JSON response cannot be parsed. Skipping..',
+                'response': response,
+            }
+
+        self.raw_messages.append(message)
+        return message
+
+    def _read_message(self, message, verbose=True):
+        printable = {}
+        if message.get('token'):
+            self.token = message['token']
+            self.status = message['status']
+            printable = message
+        elif message.get('observation') == 'agent_state_changed':
+            self.agent_state = message['extras']['agent_state']
+            printable = message
+        elif 'action' in message:
+            if message['action'] != 'browse_interactive':
+                self.action_messages.append(message['message'])
+            elif self.agent == 'WorldModelAgent':
+                full_output_dict = json.loads(message['args']['thought'])
+                if full_output_dict['active_strategy'] != self.last_active_strategy:
+                    self.last_active_strategy = full_output_dict['active_strategy']
+                    self.action_history.append((0, self.last_active_strategy))
+                self.action_history.append((1, full_output_dict['summary']))
+            else:
+                self.action_messages.append(message['message'])
+                self.action_history.append((0, message['message']))
+
+            printable = {k: v for k, v in message.items() if k not in 'args'}
+        elif 'extras' in message and 'screenshot' in message['extras']:
+            image_data = base64.b64decode(message['extras']['screenshot'])
+            try:
+                screenshot = Image.open(BytesIO(image_data))
+                url = message['extras']['url']
+                printable = {
+                    k: v for k, v in message.items() if k not in ['extras', 'content']
+                }
+                self.browser_history.append((screenshot, url))
+            except UnidentifiedImageError:
+                err_msg = (
+                    'Failure to receive screenshot, likely due to a server-side error.'
+                )
+                self.action_messages.append(err_msg)
+        if verbose:
+            print(printable)
+
+    def _reset(self, agent_state=None):
+        self.token, self.status = None, None
+        self.ws, self.agent_state = None, agent_state
+        self.raw_messages = []
+        self.browser_history = []
+        self.action_history = []
+        self.last_active_strategy = ''
+        self.action_messages = []
+
+    def save_log(self):
+        print(f'Closing connection {self.token}')
+        if self.ws:
+            self.ws.close()
+
+        if self.output_path:
+            print('Saving log to', self.output_path)
+            json.dump(self.raw_messages, open(self.output_path, 'w'))
+
+    def save_user_feedback(self, vote):
+        path = self.output_path
+        if vote:
+            stars = 1
+        else:
+            stars = 0
+        try:
+            if os.path.exists(path):
+                with open(path, 'r') as file:
+                    f = json.load(file)
+            else:
+                f = self.raw_messages
+            f.insert(0, {'user feedback: ': stars})
+            json.dump(f, open(path, 'w'))
+            print('User feedback saved!')
+        except Exception:
+            print("Couldn't find output log: " + str(path) + '.')
+
+
+def get_status(agent_state):
+    if agent_state == 'loading':
+        status = 'Agent Status: 🟡 Loading'
+    elif agent_state == 'init':
+        status = 'Agent Status: 🟢 Initialized'
+    elif agent_state == 'running':
+        status = 'Agent Status: 🟢 Running'
+    elif agent_state == 'finished':
+        status = 'Agent Status: 🟢 Finished'
+    elif agent_state == 'stopped':
+        status = 'Agent Status: 🔴 Stopped'
+    elif agent_state is None:
+        status = 'Agent Status: 🔴 Inactive'
+    else:
+        status = f'Agent Status: 🔴 {agent_state}'
+
+    return f'<font size="4"> {status} </font>'
+
+
+def get_action_history_markdown(action_history):
+    text = ''
+    for level, line in action_history:
+        text += '  ' * level + '* ' + line + '\n'
+    # print(text)
+    return text
+
+
+def get_messages(
+    chat_history,
+    action_messages,
+    browser_history,
+    session,
+    status,
+    agent_selection,
+    model_selection,
+    api_key,
+    options_visible,
+    request: gr.Request,
+):
+    agent_selection = agent_display2class[agent_selection]
+    model_selection = model_display2name[model_selection]
+    model_key_filename = model_name2keypath.get(model_selection)
+    if model_key_filename:
+        model_key_filepath = os.path.join(os.getcwd(), model_key_filename)
+        with open(model_key_filepath, 'r') as f:
+            api_key = f.read().strip()
+
+    print(api_key)
+
+    user_message = None
+    thinking_flag = False
+    if len(chat_history) > 0:
+        # check to see if user has sent a message previously
+        if chat_history[-1]['role'] == 'user' and chat_history[-1]['content'] != '':
+            user_message = chat_history[-1]['content']
+            loading_message = gr.ChatMessage(role='assistant', content='⏳ Thinking...')
+            chat_history.append(loading_message)
+            thinking_flag = True  # so i can know if i need to remove the last message
+
+    # Initialize a new session if it doesn't exist
+    if (
+        session is None
+        or session.agent_state is None
+        or session.agent_state in ['finished', 'stopped']
+    ):
+        new_session = EasyWebSession(
+            agent=agent_selection,
+            port=backend_manager.acquire_backend(),
+            model=model_selection,
+            # api_key=api_key if model_requires_key[model_selection] else default_api_key,
+            api_key=api_key,
+        )
+        session = new_session
+        if request.session_hash not in global_sessions.keys():
+            global_sessions[request.session_hash] = session
+        if user_message is None:
+            backend_manager.release_backend(session.port)
+            del global_sessions[request.session_hash]
+            session.agent_state = None
+            chat_history = chat_history[:-1]
+    stop_flag = session.agent_state is not None and session.agent_state == 'stopped'
+
+    if (
+        session.agent_state is None or session.agent_state in ['finished', 'stopped']
+    ) and user_message is None:
+        clear = gr.Button('🗑️ Clear', interactive=True)
+        status = get_status(session.agent_state)
+
+        screenshot, url = browser_history[-1]
+        upvote = gr.Button('👍 Good Response', interactive=False)
+        downvote = gr.Button('👎 Bad Response', interactive=False)
+        submit = gr.Button(
+            'Submit',
+            variant='primary',
+            scale=1,
+            min_width=150,
+            visible=session.agent_state != 'running',
+        )
+        stop = gr.Button(
+            'Stop', scale=1, min_width=150, visible=session.agent_state == 'running'
+        )
+
+        yield (
+            chat_history,
+            screenshot,
+            url,
+            action_messages,
+            browser_history,
+            session,
+            status,
+            clear,
+            options_visible,
+            upvote,
+            downvote,
+            submit,
+            stop,
+        )
+    else:
+        clear = gr.Button('🗑️ Clear', interactive=False)
+        upvote = gr.Button('👍 Good Response', interactive=False)
+        downvote = gr.Button('👎 Bad Response', interactive=False)
+        if session.agent_state not in [
+            'init',
+            'running',
+        ]:
+            if stop_flag:
+                stop_flag = False
+                finished = session.agent_state in ['finished', 'stopped']
+                clear = gr.Button('🗑️ Clear', interactive=finished)
+                screenshot, url = browser_history[-1]
+                # find 2nd last index of last user message
+                last_user_index = None
+                user_message_count = 0
+                for i in range(len(chat_history) - 1, -1, -1):
+                    msg = chat_history[i]
+                    if msg['role'] == 'user':
+                        user_message_count += 1
+                    if user_message_count == 2:
+                        last_user_index = i
+                        break
+
+                # keep most recent message
+                chat_history = chat_history[:last_user_index] + chat_history[-1:]
+                session._reset()
+                action_messages = []
+
+                submit = gr.Button(
+                    'Submit',
+                    variant='primary',
+                    scale=1,
+                    min_width=150,
+                    visible=session.agent_state != 'running',
+                )
+                stop = gr.Button(
+                    'Stop',
+                    scale=1,
+                    min_width=150,
+                    visible=session.agent_state == 'running',
+                )
+
+                yield (
+                    chat_history,
+                    screenshot,
+                    url,
+                    [],
+                    browser_history,
+                    session,
+                    status,
+                    clear,
+                    options_visible,
+                    upvote,
+                    downvote,
+                    submit,
+                    stop,
+                )
+
+            session.agent = agent_selection
+            session.model = model_selection
+            session.api_key = api_key
+            # if model_requires_key[model_selection]:
+            #     session.api_key = api_key
+            # elif model_port_config[model_selection].get('default_key', None):
+            #     session.api_key = model_port_config[model_selection].get(
+            #         'default_key', None
+            #     )
+            # else:
+            #     session.api_key = ''
+
+            print('API Key:', session.api_key)
+            action_messages = []
+            browser_history = browser_history[:1]
+
+            for agent_state in session.initialize(as_generator=True):
+                status = get_status(agent_state)
+                screenshot, url = browser_history[-1]
+
+                submit = gr.Button(
+                    'Submit',
+                    variant='primary',
+                    scale=1,
+                    min_width=150,
+                    visible=False,
+                )
+                stop = gr.Button('Stop', scale=1, min_width=150, visible=True)
+
+                finished = session.agent_state in ['finished', 'stopped']
+                clear = gr.Button('🗑️ Clear', interactive=finished)
+
+                yield (
+                    chat_history,
+                    screenshot,
+                    url,
+                    action_messages,
+                    browser_history,
+                    session,
+                    status,
+                    clear,
+                    options_visible,
+                    upvote,
+                    downvote,
+                    submit,
+                    stop,
+                )
+
+        website_counter = 0
+        message_list = []
+        for message in session.run(user_message, request):
+            message_list.append(message['message'])
+            if website_counter == 1:
+                options_visible = True
+            finished = session.agent_state in ['finished', 'stopped']
+            clear = gr.Button('🗑️ Clear', interactive=finished)
+            upvote = gr.Button('👍 Good Response', interactive=finished)
+            downvote = gr.Button('👎 Bad Response', interactive=finished)
+
+            if message.get('action', '') in ['message', 'finish']:
+                if thinking_flag:
+                    chat_history = chat_history[:-1]
+                    thinking_flag = False
+
+                chat_history.append(gr.ChatMessage(role='assistant', content=''))
+                assistant_message = message.get('message', '(Empty Message)')
+                assistant_message_chars = []
+                for i, char in enumerate(assistant_message):
+                    assistant_message_chars.append(char)
+                    updated_message = ''.join(assistant_message_chars)
+                    if (i + 1) % 5 == 0 or i == len(assistant_message) - 1:
+                        chat_history[-1] = gr.ChatMessage(
+                            role='assistant', content=updated_message
+                        )
+                        time.sleep(0.01)
+
+                        yield (
+                            chat_history,
+                            screenshot,
+                            url,
+                            action_messages,
+                            browser_history,
+                            session,
+                            status,
+                            clear,
+                            options_visible,
+                            upvote,
+                            downvote,
+                            submit,
+                            stop,
+                        )
+            elif (
+                session.agent.startswith('ReasonerAgent')
+                and message.get('action', '') == 'browse_interactive'
+                and message.get('args', {}).get('thought', '')
+            ):
+                if thinking_flag:
+                    chat_history = chat_history[:-1]
+                    thinking_flag = False
+                full_output_dict = json.loads(message['args']['thought'])
+                plan = full_output_dict.get('plan', message['message'])
+
+                chat_history.append(gr.ChatMessage(role='assistant', content=''))
+                assistant_message = plan
+                assistant_message_chars = []
+                for i, char in enumerate(assistant_message):
+                    assistant_message_chars.append(char)
+                    updated_message = ''.join(assistant_message_chars)
+                    if (i + 1) % 5 == 0 or i == len(assistant_message) - 1:
+                        chat_history[-1] = gr.ChatMessage(
+                            role='assistant', content=updated_message
+                        )
+                        time.sleep(0.01)
+
+                        yield (
+                            chat_history,
+                            screenshot,
+                            url,
+                            action_messages,
+                            browser_history,
+                            session,
+                            status,
+                            clear,
+                            options_visible,
+                            upvote,
+                            downvote,
+                            submit,
+                            stop,
+                        )
+            elif (
+                session.agent == 'BrowsingAgent'
+                and message.get('action', '') == 'browse_interactive'
+                # and message.get('args', {}).get('thought', '')
+            ):
+                if thinking_flag:
+                    chat_history = chat_history[:-1]
+                    thinking_flag = False
+                thought = message.get('args', {}).get('thought', '')
+                if not thought:
+                    thought = message['message']
+                # chat_history.append(gr.ChatMessage(role='assistant', content=thought))
+                print(thought)
+
+                chat_history.append(gr.ChatMessage(role='assistant', content=''))
+                assistant_message = thought
+                assistant_message_chars = []
+                for i, char in enumerate(assistant_message):
+                    assistant_message_chars.append(char)
+                    updated_message = ''.join(assistant_message_chars)
+                    if (i + 1) % 10 == 0 or i == len(assistant_message) - 1:
+                        chat_history[-1] = gr.ChatMessage(
+                            role='assistant', content=updated_message
+                        )
+                        time.sleep(0.01)
+
+                        yield (
+                            chat_history,
+                            screenshot,
+                            url,
+                            action_messages,
+                            browser_history,
+                            session,
+                            status,
+                            clear,
+                            options_visible,
+                            upvote,
+                            downvote,
+                            submit,
+                            stop,
+                        )
+
+            if session.agent_state == 'finished':
+                session.save_log()
+            status = get_status(session.agent_state)
+            while len(session.action_messages) > len(action_messages):
+                diff = len(session.action_messages) - len(action_messages)
+                action_messages.append(session.action_messages[-diff])
+                # create sites_visited list from browser_history, use it in display history
+                sites_visited = []
+                website_counter = 0
+                for item in browser_history:
+                    website_counter += 1
+                    sites_visited.append(item[1])
+
+                chat_history = display_history(
+                    chat_history, sites_visited, action_messages
+                )
+            while len(session.browser_history) > (len(browser_history) - 1):
+                diff = len(session.browser_history) - (len(browser_history) - 1)
+                browser_history.append(session.browser_history[-diff])
+            screenshot, url = browser_history[-1]
+
+            submit = gr.Button(
+                'Submit',
+                variant='primary',
+                scale=1,
+                min_width=150,
+                visible=session.agent_state != 'running',
+            )
+            stop = gr.Button(
+                'Stop', scale=1, min_width=150, visible=session.agent_state == 'running'
+            )
+            yield (
+                chat_history,
+                screenshot,
+                url,
+                action_messages,
+                browser_history,
+                session,
+                status,
+                clear,
+                options_visible,
+                upvote,
+                downvote,
+                submit,
+                stop,
+            )
+
+
+def clear_page(browser_history, session):
+    browser_history = browser_history[:1]
+    current_screenshot, current_url = browser_history[-1]
+
+    if session is not None:
+        session._reset()
+        status = get_status(session.agent_state)
+    else:
+        status = get_status(None)
+
+    return (
+        None,
+        current_screenshot,
+        current_url,
+        [],
+        browser_history,
+        session,
+        status,
+    )
+
+
+def check_supported_models(agent_selection, model_selection, api_key):
+    supported_models = agent_supported_models.get(agent_selection, model_list)
+    selected_model = (
+        model_selection if model_selection in supported_models else supported_models[0]
+    )
+    model_selection = gr.Dropdown(
+        supported_models,
+        value=selected_model,
+        interactive=True,
+        label='Backend LLM',
+        scale=1,
+        # info='Choose the model you would like to use',
+    )
+    return model_selection, check_requires_key(selected_model, api_key)
+
+
+def check_requires_key(model_selection, api_key):
+    model_real_name = model_display2name[model_selection]
+    requires_key = model_requires_key[model_real_name]
+    api_key = gr.Textbox(
+        api_key,
+        label='API Key',
+        placeholder='Your API Key',
+        visible=requires_key,
+        scale=1,
+        max_lines=2,
+    )
+    return api_key
+
+
+# for display history, this is the dropdown box that shows up
+def display_history(history, messages_history, action_messages):
+    # parse everything into a string so that it is in one message instead of multiple, for the dropdown effect
+    links_string = ''
+    # count total links for the title
+    total_links = 0
+    # fix the issue of multiple titles in a row
+    previous_titles = ['']
+    for message in messages_history:
+        # try and get the title, if it doesn't work, just use the previous message
+        try:
+            url = message
+            response = requests.get(url)
+            soup = BeautifulSoup(response.content, 'html.parser')
+            title = soup.title.string
+        except Exception:
+            title = message
+        # check for duplicate entries in a row
+        if title != previous_titles[-1]:
+            links_string += f'<a href="{message}" style="float: left;" target="_blank">{title}</a>\n'
+            previous_titles.append(title)
+            total_links += 1
+    # add total links to title
+    if total_links == 1:
+        history_title = 'Searched 1 site'
+    else:
+        history_title = 'Searched ' + str(total_links) + ' sites'
+
+    if 'goto' in action_messages[-1]:
+        history_title = 'Browsing ' + message + '...'
+
+    last_non_assistant_message_idx = 0
+    for i, chat_message in enumerate(history):
+        if not isinstance(chat_message, dict) and chat_message.role != 'assistant':
+            last_non_assistant_message_idx = i
+        elif isinstance(chat_message, dict) and chat_message['role'] != 'assistant':
+            last_non_assistant_message_idx = i
+
+    links_string_idx = last_non_assistant_message_idx + 1
+    if links_string_idx < len(history) and (
+        (
+            isinstance(history[links_string_idx], dict)
+            and isinstance(history[links_string_idx]['metadata'], dict)
+            and history[links_string_idx]['metadata'].get('title')
+        )
+        or (
+            not isinstance(history[links_string_idx], dict)
+            and isinstance(history[links_string_idx].metadata, dict)
+            and history[links_string_idx].metadata.get('title')
+        )
+    ):
+        history[links_string_idx] = gr.ChatMessage(
+            role='assistant',
+            content=(links_string),
+            metadata={'title': history_title},
+        )
+    else:
+        history.insert(
+            links_string_idx,
+            gr.ChatMessage(
+                role='assistant',
+                content=(links_string),
+                metadata={'title': history_title},
+            ),
+        )
+
+    return history
+
+
+def process_user_message(user_message, history):
+    if not user_message.strip():
+        chat_message = gr.ChatMessage(role='user', content='')
+        history.append(chat_message)
+        return '', history
+    chat_message = gr.ChatMessage(role='user', content=user_message)
+    history.append(chat_message)
+
+    return '', history
+
+
+def stop_task(session):
+    # if session.agent_state == 'running':
+    session.stop()
+    status = get_status(session.agent_state)
+    clear = gr.Button('🗑️ Clear', interactive=True)
+    return session, status, clear
+
+
+# toggle hiding and showing the browser. IfClick is basically because I call
+# this function sometimes without the user specifically clicking on the button.
+def toggle_options(visible, ifClick):
+    if ifClick:
+        new_visible = not visible
+    else:
+        new_visible = visible
+    toggle_text = '🔍 Hide Browser' if new_visible else '🔍 Show Browser'
+    return (
+        gr.update(visible=new_visible),
+        new_visible,
+        gr.update(value=toggle_text),
+    )
+
+
+def unload_fn(request: gr.Request):
+    if request.session_hash in global_sessions.keys():
+        global_sessions[request.session_hash].stop()
+        backend_manager.release_backend(global_sessions[request.session_hash].port)
+        del global_sessions[request.session_hash]
+
+
+current_dir = os.path.dirname(__file__)
+print(os.path.dirname(__file__))
+
+global model_port_config
+model_port_config = {}
+with open(os.path.join(current_dir, 'model_port_config.json')) as f:
+    model_port_config = json.load(f)
+
+global model_display2name
+model_display2name = {
+    cfg.get('display_name', model): model for model, cfg in model_port_config.items()
+}
+model_list = list(model_display2name.keys())
+global model_requires_key
+model_requires_key = {
+    model: cfg.get('requires_key', False) for model, cfg in model_port_config.items()
+}
+
+default_model = 'gpt-4o'
+for model, cfg in model_port_config.items():
+    if cfg.get('default', None):
+        default_model = cfg.get('display_name', model)
+        break
+
+current_dir = os.path.dirname(__file__)
+default_api_key = None
+
+model_name2keypath = {'gpt-4o-mini': 'default_openai_api_key.txt'}
+
+
+def vote(vote, session):
+    if vote:
+        print('Upvoted!')
+    else:
+        print('Downvoted.')
+    session.save_user_feedback(vote)
+    upvote_button = gr.Button('👍 Good Response', interactive=False)
+    downvote_button = gr.Button('👎 Bad Response', interactive=False)
+    return upvote_button, downvote_button
+
+
+tos_popup_js = r"""
+() => {
+    if (window.alerted_before) return;
+
+    const msg = "Users of this website are required to agree to the following terms:\n\n" +
+           "This service is a research preview offering limited safety measures and may perform unsafe actions. " +
+           "It must not be used for any illegal, harmful, violent, racist, or sexual purposes. " +
+           "Please refrain from uploading any private or sensitive information. " +
+           "By using this service, you acknowledge that we collect user requests and webpage data (screenshots and text content), " +
+           "and reserve the right to distribute this data under Creative Commons Attribution (CC-BY) or a similar license.";
+
+
+    alert(msg);
+    window.alerted_before = true;
+}
+"""
+image_css = """
+.sponsor-image-about img {
+    margin: 0 20px;
+    margin-top: 20px;
+    height: 40px;
+    max-height: 100%;
+    width: auto;
+    float: left;
+}
+"""
+google_analytics_tracking_id = None
+try:
+    with open('google_analytics_api_key.txt', 'r') as f:
+        google_analytics_tracking_id = f.read().strip()
+except FileNotFoundError:
+    pass
+ga_head_snippet = ''
+if google_analytics_tracking_id:
+    ga_head_snippet = f"""
+    if (typeof window.dataLayer === "undefined") {{
+        window.dataLayer = [];
+    }}
+    function gtag() {{ window.dataLayer.push(arguments); }}
+    gtag('js', new Date());
+    gtag('config', '{google_analytics_tracking_id}');
+    """
+
+combined_js = r"""
+() => {
+    // TOS Popup code
+    if (!window.alerted_before) {
+        const msg = "Users of this website are required to agree to the following terms:\n\n" +
+           "This service is a research preview offering limited safety measures and may perform unsafe actions. " +
+           "It must not be used for any illegal, harmful, violent, racist, or sexual purposes. " +
+           "Please refrain from uploading any private or sensitive information. " +
+           "By using this service, you acknowledge that we collect user requests and webpage data (screenshots and text content), " +
+           "and reserve the right to distribute this data under Creative Commons Attribution (CC-BY) or a similar license.";
+        alert(msg);
+        window.alerted_before = true;
+    }
+
+    {ga_head_snippet}
+}
+"""
+
+agent_descriptions = [
+    'DummyWebAgent — Debugging only',
+    'BrowsingAgent — 🏃‍♂️ Good for quick tasks, but limited depth.',
+    'ReasonerAgent (Fast) — ⚖️ Mix of speed and intelligence.',
+    'ReasonerAgent (Full) — 🧠 Most advanced reasoning, but slower.',
+]
+
+agent_display_ids = [1, 2, 3]
+agent_display_names = [agent_descriptions[idx] for idx in agent_display_ids]
+
+default_agent_id = 2
+default_agent = agent_descriptions[default_agent_id]
+
+agent_display2class = {
+    agent_descriptions[0]: 'DummyWebAgent',
+    agent_descriptions[1]: 'BrowsingAgent',
+    agent_descriptions[2]: 'ReasonerAgentFast',
+    agent_descriptions[3]: 'ReasonerAgentFull',
+}
+
+agent_supported_models = {
+    agent_descriptions[3]: ['GPT-4o-mini (Free)', 'GPT-4o'],
+    agent_descriptions[3]: ['GPT-4o-mini (Free)', 'GPT-4o'],
+}
+
+with gr.Blocks(
+    theme=gr.themes.Default(text_size=gr.themes.sizes.text_lg),
+    css=image_css,
+    title='EasyWeb: AI-Powered Web Agents at Your Fingertips',
+) as demo:  # css=css
+    with gr.Tab('🌐 Demo'):
+        action_messages = gr.State([])
+        session = gr.State(None)
+        title = gr.Markdown(
+            """\
+# 🌐 EasyWeb: AI-Powered Web Agents at Your Fingertips
+<font size="4">
+
+[X](https://x.com/MaitrixOrg) | [Discord](https://discord.gg/b5NEhRbvJg) | [GitHub](https://github.com/maitrix-org/easyweb)
+
+</font>
+"""
+        )
+
+        description = gr.Markdown(
+            """\
+
+<font size="4">
+
+**Example Prompts:**
+- "Use DuckDuckGo to search for the current president of USA."
+- "I want to buy a black mattress. Find one black mattress option from Amazon and eBay?"
+- "Go to the website of MinnPost, find an article about Trump's second inauguration, and summarize the main points for me."
+
+**Note:** The agent currently **does not remember previous messages**, and defaults to **DuckDuckGo** for search engine due to restrictions. \
+Include specific websites or detailed instructions in your prompt for more consistent behavior.
+
+**⚠️ The interface is currently optimized for Chrome.** If you encounter any issues, please try using Chrome.
+
+**❗ This is currently an early research preview, where agents may make mistakes or have challenges navigating certain websites. For research purposes, we log user prompts and feedback and may release to the public in the future. Please do not upload any confidential or personal information.**
+
+</font>
+"""
+        )
+
+        with gr.Group():
+            with gr.Row():
+                agent_selection = gr.Dropdown(
+                    agent_display_names,
+                    value=default_agent,
+                    interactive=True,
+                    label='Agent',
+                    scale=2,
+                    # info='Choose your own adventure partner!',
+                )
+                model_selection = gr.Dropdown(
+                    model_list,
+                    value=default_model,
+                    interactive=True,
+                    label='Backend LLM',
+                    scale=1,
+                    # info='Choose the model you would like to use',
+                )
+                api_key = check_requires_key(default_model, default_api_key)
+
+        with gr.Row(equal_height=False):
+            with gr.Column(scale=1):
+                chatbot = gr.Chatbot(type='messages')
+
+                with gr.Group():
+                    with gr.Row():
+                        msg = gr.Textbox(container=False, show_label=False, scale=7)
+
+                        submit = gr.Button(
+                            'Submit',
+                            variant='primary',
+                            scale=1,
+                            min_width=150,
+                        )
+                        stop = gr.Button('Stop', scale=1, min_width=150, visible=False)
+                        submit_triggers = [msg.submit, submit.click]
+            with gr.Column(scale=2, visible=False) as visualization_column:
+                with gr.Group():
+                    start_url = 'about:blank'
+                    url = gr.Textbox(
+                        start_url, label='URL', interactive=False, max_lines=1
+                    )
+                    blank = Image.new('RGB', (1280, 720), (255, 255, 255))
+                    screenshot = gr.Image(blank, interactive=False, label='Webpage')
+
+        with gr.Row():
+            toggle_button = gr.Button('🔍 Show Browser')
+            upvote = gr.Button('👍 Good Response', interactive=False)
+            downvote = gr.Button('👎 Bad Response', interactive=False)
+            clear = gr.Button('🗑️ Clear')
+        status = gr.Markdown('<font size="4"> Agent Status: 🔴 Inactive </font>')
+        browser_history = gr.State([(blank, start_url)])
+        options_visible = gr.State(False)
+        upvote.click(vote, inputs=[gr.State(True), session], outputs=[upvote, downvote])
+        downvote.click(
+            vote, inputs=[gr.State(False), session], outputs=[upvote, downvote]
+        )
+        options_visible.change(
+            toggle_options,
+            inputs=[options_visible, gr.State(False)],
+            outputs=[
+                visualization_column,
+                options_visible,
+                toggle_button,
+            ],
+            queue=False,
+        )
+        toggle_click = toggle_button.click(
+            toggle_options,
+            inputs=[options_visible, gr.State(True)],
+            outputs=[
+                visualization_column,
+                options_visible,
+                toggle_button,
+            ],
+            queue=False,
+        )
+        chat_msg = gr.events.on(
+            submit_triggers,
+            process_user_message,
+            [msg, chatbot],
+            [msg, chatbot],
+            queue=False,
+        )
+        bot_msg = chat_msg.then(
+            get_messages,
+            [
+                chatbot,
+                action_messages,
+                browser_history,
+                session,
+                status,
+                agent_selection,
+                model_selection,
+                api_key,
+                options_visible,
+            ],
+            [
+                chatbot,
+                screenshot,
+                url,
+                action_messages,
+                browser_history,
+                session,
+                status,
+                clear,
+                options_visible,
+                upvote,
+                downvote,
+                submit,
+                stop,
+            ],
+            concurrency_limit=args.num_backends,
+        )
+        (
+            stop.click(
+                stop_task,
+                [session],
+                [session, status, clear],
+                queue=False,
+            )
+        )
+        (
+            clear.click(
+                clear_page,
+                [browser_history, session],
+                [
+                    chatbot,
+                    screenshot,
+                    url,
+                    action_messages,
+                    browser_history,
+                    session,
+                    status,
+                ],
+                queue=False,
+            ).then(fn=None)
+        )
+        agent_selection.select(
+            check_supported_models,
+            [agent_selection, model_selection, api_key],
+            [model_selection, api_key],
+            queue=False,
+        )
+        model_selection.select(
+            check_requires_key, [model_selection, api_key], api_key, queue=False
+        )
+        tos = gr.Markdown(
+            """\
+<font size="4">
+
+#### Terms of Service
+Users of this website are required to agree to the following terms:\n\n
+This service is a research preview offering limited safety measures and may perform unsafe actions.
+It must not be used for any illegal, harmful, violent, racist, or sexual purposes.
+Please refrain from uploading any private or sensitive information.
+By using this service, you acknowledge that we collect user requests and webpage data (screenshots and text content),
+and reserve the right to distribute this data under Creative Commons Attribution (CC-BY) or a similar license.
+
+#### Please report any bug or issue to our [Discord](https://discord.gg/b5NEhRbvJg)
+
+#### Acknowledgment
+
+We thank the [OpenHands](https://github.com/All-Hands-AI/OpenHands) team for their technical support.
+We also thank [MBZUAI](https://mbzuai.ac.ae/) and [Samsung](https://www.samsung.com/) for their generous sponsorship. Contact us to learn more about partnership.
+
+</font>
+
+<div class="sponsor-image-about">
+    <img src="https://storage.googleapis.com/public-arena-asset/mbzuai.jpeg" alt="MBZUAI" style="width: 150px; height: auto;">
+    <img src="https://upload.wikimedia.org/wikipedia/commons/f/f1/Samsung_logo_blue.png" alt="Samsung" style="width: 150px; height: auto;">
+</div>
+
+"""
+        )
+    with gr.Tab('📖 Instructions'):
+        with gr.Row():
+            instructions = gr.Markdown(
+                """\
+## 📖 How It Works
+<font size="4">
+
+1️⃣ **Choose an Agent & LLM:**
+- Use GPT-4o-mini for free, or bring your own GPT-4o API key for better performance.
+- We are working on enabling other LLMs soon!
+
+2️⃣ **Ask the agent to perform web-related tasks like:**
+- "Use DuckDuckGo to search for the current president of USA."
+- "I want to buy a black mattress. Find one black mattress option from Amazon and eBay?"
+- "Go to the website of MinnPost, find an article about Trump's second inauguration, and summarize the main points for me."
+
+3️⃣ **Give us a 👍 or 👎 once the agent completes the task!**
+
+**⚠️ Privacy and Data Usage:** Submitted data may be used for research, and user prompts and feedback are logged. Please avoid uploading confidential or personal information.
+## 🔎 Browsing Tips:
+- 🦆 Due to restrictions, the agents are at their best with DuckDuckGo as the search engine.
+- ⚡ Speed may vary depending on backend API load.
+- 🔄 The agent may repeat actions before trying alternative approaches.
+- 🎯 Clearer prompts help — specific websites or detailed instructions improve performance.
+- 🛡️ We honor site protections like CAPTCHAs and anti-bot measures to maintain user and website integrity.
+- 💡 The agent currently only sees **up to the latest user message**. Stay tuned as we work on enabling multi-turn interactions.
+
+</font>
+"""
+            )
+    with gr.Tab('ℹ️ About Us'):
+        with gr.Row():
+            introductions = gr.Markdown(
+                """\
+## About Us
+
+<font size="4">
+
+EasyWeb is an open platform for building and serving AI web agents, hosted by students at CMU [Sailing Lab](https://sailing-lab.github.io/) and UCSD [Maitrix Team](https://maitrix.org/).
+We open-source the [EasyWeb](https://github.com/maitrix-org/easyweb) project at Github, and always welcome contributions from the community.
+If you are interested in collaboration, please contact us, we'd love to hear from you!
+
+</font>
+
+### Open-Source Contributors
+
+<font size="4">
+
+- Contributors: [Mingkai Deng](https://mingkaid.github.io/), [Jackie Wang](https://www.linkedin.com/in/yikunjwang/), [Mason Choey](https://www.linkedin.com/in/mason-choey-9a6657325/), [Ariel Wu](https://www.linkedin.com/in/ariel-wu-63624716b/), [Brandon Chiou](https://www.linkedin.com/in/brandon-chiou/), [Jinyu Hou](https://www.linkedin.com/in/jinyu-hou-uoft/)
+- Advisors: [Zhiting Hu](https://zhiting.ucsd.edu/), [Hongxia Jin](https://www.linkedin.com/in/hongxiajin/), [Li Erran Li](https://www.cs.columbia.edu/~lierranli/), [Graham Neubig](https://www.phontron.com/), [Yilin Shen](https://www.linkedin.com/in/yilin-shen-65a56622/), [Eric P. Xing](https://www.cs.cmu.edu/~epxing/)
+
+📩 **Correspondence to**: [Mingkai Deng](mailto:mingkaid34@gmail.com) and [Jackie Wang](mailto:yikunjwang@gmail.com)
+
+</font>
+
+### Contact Us
+
+<font size="4">
+
+- Follow our [X](https://x.com/MaitrixOrg) and [Discord](https://discord.gg/b5NEhRbvJg)
+- File issues on [Github](https://github.com/maitrix-org/easyweb)
+
+</font>
+
+### Acknowledgment
+
+<font size="4">
+
+We thank the [OpenHands](https://github.com/All-Hands-AI/OpenHands) team for their technical support.
+We also thank [MBZUAI](https://mbzuai.ac.ae/) and [Samsung](https://www.samsung.com/) for their generous sponsorship. Contact us to learn more about partnership.
+
+</font>
+
+<div class="sponsor-image-about">
+    <img src="https://storage.googleapis.com/public-arena-asset/mbzuai.jpeg" alt="MBZUAI" style="width: 150px; height: auto;">
+    <img src="https://upload.wikimedia.org/wikipedia/commons/f/f1/Samsung_logo_blue.png" alt="Samsung" style="width: 150px; height: auto;">
+</div>
+"""
+            )
+    # demo.load(None, None, None, js=tos_popup_js + ga_head_snippet)
+    demo.load(None, None, None, js=combined_js)
+    demo.unload(unload_fn)
+
+if __name__ == '__main__':
+    demo.queue()
+    if args.ip and args.port:
+        demo.launch(
+            share=False,
+            server_name=args.ip,
+            server_port=args.port,
+            favicon_path='./frontend-icon.png',
+            ssl_certfile=args.ssl_certfile,
+            ssl_keyfile=args.ssl_keyfile,
+            ssl_verify=args.ssl_verify,
+        )
+    else:
+        demo.launch(share=True, favicon_path='./frontend-icon.png')