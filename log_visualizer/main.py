--- conflicted
+++ resolved
@@ -9,18 +9,6 @@
     with gr.Row(equal_height=True):
         with gr.Column(scale=1):
             with gr.Group():
-<<<<<<< HEAD
-                log_dir_options = [
-                    'frontend_logs',
-                    'my_evaluator_logs',
-                    'discussion_logs',
-                    'web_evaluation/fanout/my_evaluator_logs',
-                    'web_evaluation/fanout/frontend_logs',
-                    'web_evaluation/flights/my_evaluator_logs',
-                    'web_evaluation/flights/frontend_logs',
-                    'web_evaluation/assistantbench/my_evaluator_logs',
-                ] + glob('./formal_evaluation_logs/*/')
-=======
                 # log_dir_options = [
                 #     'frontend_logs',
                 #     'my_evaluator_logs',
@@ -30,7 +18,6 @@
                 #     'web_evaluation/assistantbench/my_evaluator_logs',
                 # ] + glob('./formal_evaluation_logs/*/')
                 log_dir_options = glob('**/*_logs/', recursive=True)
->>>>>>> ec5682ca
                 default_logdir = log_dir_options[1]
                 # print(f'./{default_logdir}/*.json')
                 log_list = list(
