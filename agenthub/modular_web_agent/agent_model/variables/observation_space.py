import random
import time
from abc import abstractmethod
from typing import Any, Dict, List, Tuple

from browsergym.utils.obs import flatten_axtree_to_str

from opendevin.controller.state.state import State as OpenDevinState
from opendevin.core.logger import opendevin_logger as logger
from opendevin.events.action import (
    AgentFinishAction,
    BrowseInteractiveAction,
    MessageAction,
)
from opendevin.events.event import EventSource
from opendevin.events.observation import BrowserOutputObservation

from ..base import AgentVariable


class BaseObservationSpace(AgentVariable):
    @abstractmethod
    def parse_observation(self, *args, **kwargs) -> Tuple[Any, Dict]: ...


browser_observation_space_description = """\
The text representation and screenshot of the part of webpage visible in the viewport of a browser. \
Here is an abstract description of the information available in the webpage text representation:

- Identification Information:
    - URL: The web address that specifies the location of the webpage.
    - Document Properties: Attributes such as scroll position and viewport dimensions that describe the current viewing context.

- Structural Hierarchy:
    - Root Element: The primary container for the webpage, indicating its overall theme or purpose.
    - Nested Elements: A hierarchy of sections, containers, and components that organize content logically (e.g., headers, footers, sidebars).

- Interactive Components:
    - Links: Elements that can be clicked to navigate to other pages or sections, often labeled descriptively.
    - Buttons: Interactive controls that trigger actions (e.g., submitting forms, opening menus).

- Content Types:
    - Text: Main content, headings, and subheadings that provide information and context.
    - Images and Media: Visual elements that enhance the understanding or appeal of the content.
    - Forms and Inputs: Fields for user input, including text boxes, dropdowns, and checkboxes.

- Functional Areas:
    - Navigation Menus: Organized sets of links that allow users to explore different sections of the site.
    - Search Interface: Components that enable users to search for content within the site, including input fields and associated buttons.

- State Information:
    - Visibility and Expand/Collapse States: Indicators showing whether certain elements are active, visible, or in a collapsed state, impacting user interaction.
    - Focus States: Information on which elements are currently focused, important for keyboard navigation and accessibility.

- Accessibility Features:
    - Role and Description Information: Metadata that provides context about the purpose of elements, useful for screen readers and assistive technologies.

-  General User Considerations:
    - Navigation: Recognizing how to traverse the webpage using links and buttons.
    - Interactivity: Understanding how to engage with forms, search fields, and dynamic components.
    - Content Engagement: Identifying and interpreting various content types to glean necessary information.\
"""


class BrowserGymObservationSpace(BaseObservationSpace):
    def __init__(self):
        super().__init__()
        self.reset()

    def reset(self):
        self.goal = None
        self.error_accumulator = 0

    def get_value(self):
        return browser_observation_space_description

    def parse_observation(self, obs):
        scroll_position = obs['scroll_position']
        error_prefix = ''
        self.goal = obs['goal']
        current_obs = {}
        # print(self.obs.keys())
        # print(self.obs['last_action_error'])
        if obs['last_action_error']:
            # add error recovery prompt prefix
            error_prefix = f'IMPORTANT! Last action is incorrect:\n{obs["last_action"]}\n{obs["last_action_error"]}\nThink again with the current observation of the page.\n'

        try:
            cur_axtree_txt = flatten_axtree_to_str(
                obs['axtree_object'],
                extra_properties=obs['extra_element_properties'],
                with_clickable=True,
                filter_visible_only=True,
            )
        except Exception as e:
            print('Error when trying to process the accessibility tree: %s', e)
            # cur_axtree_txt = 'Error when trying to process the accessibility tree. No observation is available.'
            return current_obs, {
                'return_action': "send_msg_to_user('Error encountered when browsing.')"
            }

        clean_axtree_lines = []
        num_static_text_lines = 0
        max_static_text_lines = 20
        last_bracket_line = 0
        max_after_last_bracket_lines = 10
        for i, line in enumerate(cur_axtree_txt.split('\n')):
            if line.strip().startswith('['):
                last_bracket_line = i

        for i, line in enumerate(cur_axtree_txt.split('\n')):
            if line.strip().startswith('StaticText') or line.strip().startswith(
                'ListMarker'
            ):
                num_static_text_lines += 1
            else:
                num_static_text_lines = 0

            if num_static_text_lines <= max_static_text_lines and i < (
                last_bracket_line + max_after_last_bracket_lines
            ):
                clean_axtree_lines.append(line)

        clean_axtree_txt = '\n'.join(clean_axtree_lines)

        scroll_progress = (
            1 - scroll_position['remainingPixels'] / scroll_position['documentHeight']
        )
        clean_axtree_txt = (
            f"URL {obs['url']}\n"
            f"Scroll Position: {scroll_position['scrollTop']}, "
            f"Window Height: {scroll_position['windowHeight']}, "
            f"Webpage Height: {scroll_position['documentHeight']}, "
            f"Remaining Pixels: {scroll_position['remainingPixels']}, "
            f"Scrolling Progress: {scroll_progress:.1%}\n"
        ) + clean_axtree_txt

        obs_prompt = clean_axtree_txt
        if len(error_prefix) > 0:
            obs_prompt = f'{error_prefix}\n' + obs_prompt

        current_obs = {
            'clean_axtree_txt': obs_prompt,
            'error_prefix': error_prefix,
            'goal': self.goal,
        }

        if error_prefix:
            self.error_accumulator += 1
            if self.error_accumulator > 3:
                return current_obs, {
                    'return_action': "send_msg_to_user('Too many errors encountered. Task failed.')"
                }
        else:
            self.error_accumulator = 0

        return current_obs, {}


class OpenDevinBrowserObservationSpace(BaseObservationSpace):
    """An identity that describes the agent and the environment it is in."""

    def __init__(self, eval_mode, truncation=True):
        super().__init__()
        self.eval_mode = eval_mode
        self.truncation = truncation
        self.reset()

    def reset(self):
        self.goal = None
        self.error_accumulator = 0

    def get_value(self):
        # Generated by using GPT-4o to summarize a webpage observation example
        return browser_observation_space_description

    def parse_observation(self, opendevin_state: OpenDevinState) -> Tuple[Any, Dict]:
        last_obs, last_action, return_action = self._process_control_flow(
            opendevin_state
        )
        if return_action is not None:
            return None, {'return_action': return_action}

        current_obs, return_action = self._parse_current_obs(last_obs)
        return current_obs, {'return_action': return_action}

    def _process_control_flow(self, env_state):
        goal = env_state.get_current_user_intent()
        if goal is None:
            goal = env_state.inputs['task']
        self.goal = goal

        # messages: List[str] = []
        prev_actions: List[str] = []
        last_obs = None
        last_action = None

        # if EVAL_MODE and len(env_state.history) == 1:
        if len(env_state.history) == 1:
            # for webarena and miniwob++ eval, we need to retrieve the initial observation already in browser env
            # initialize and retrieve the first observation by issuing an noop OP
            # For non-benchmark browsing, the browser env starts with a blank page, and the agent is expected to first navigate to desired websites
            time.sleep(10 + random.random() * 5)
            return (
                last_obs,
                last_action,
                BrowseInteractiveAction(browser_actions='noop()'),
            )

        for prev_action, obs in env_state.history:
            # Go through the history to get the last action
            if isinstance(prev_action, BrowseInteractiveAction):
                # Create a list of past actions
                prev_actions.append(prev_action.browser_actions)
                last_obs = obs
                last_action = prev_action
            elif (
                isinstance(prev_action, MessageAction)
                and prev_action.source == EventSource.AGENT
            ):
                # agent has responded, task finish.
                return (
                    last_obs,
                    last_action,
                    AgentFinishAction(outputs={'content': prev_action.content}),
                )

        if self.eval_mode:
            prev_actions = prev_actions[1:]  # remove the first noop action

        # prev_action_str = '\n'.join(prev_actions)
        # if the final BrowserInteractiveAction exec BrowserGym's send_msg_to_user,
        # we should also send a message back to the user in OpenDevin and call it a day
        if (
            isinstance(last_action, BrowseInteractiveAction)
            and last_action.browsergym_send_msg_to_user
        ):
            # Here the browser interaction action from BrowserGym can also include a message to the user
            # When we see this browsergym action we should use a MessageAction from OpenDevin
            return (
                last_obs,
                last_action,
                MessageAction(last_action.browsergym_send_msg_to_user),
            )

        return last_obs, last_action, None

    def _parse_current_obs(self, last_obs):
        cur_axtree_txt = ''
        error_prefix = ''
        current_obs = {}

        if isinstance(last_obs, BrowserOutputObservation):
            # The browser output observation belongs to OpenDevin
<<<<<<< HEAD
            # if last_obs.restarted:
            #     error_prefix += 'IMPORTANT! Due to an error, the browser has been restarted.\nThink again with the current observation of the page.\n'
=======
            if hasattr(last_obs, 'restarted') and last_obs.restarted:
                error_prefix += 'IMPORTANT! Due to an error, the browser has been restarted.\nThink again with the current observation of the page.\n'
>>>>>>> cabef71d
            if last_obs.error:
                # add error recovery prompt prefix
                # error_prefix = f'IMPORTANT! Last action is incorrect:\n{last_obs.last_browser_action}\nThink again with the current observation of the page.\n'
                error_prefix += f'IMPORTANT! Last action is incorrect:\n{last_obs.last_browser_action}\n{last_obs.last_browser_action_error}\nThink again with the current observation of the page.\n'
            try:
                cur_axtree_txt = flatten_axtree_to_str(
                    last_obs.axtree_object,
                    extra_properties=last_obs.extra_element_properties,
                    with_clickable=True,
                    filter_visible_only=True,
                )
                # {'scrollTop': 0, 'windowHeight': 720, 'documentHeight': 720, 'remainingPixels': 0}
                # cur_axtree_txt = (
                #     f"URL {last_obs.url}\n"
                #     f"Scroll Position: {last_obs.scroll_position['scrollTop']}, "
                #     f"Window Height: {last_obs.scroll_position['windowHeight']}, "
                #     f"Webpage Height: {last_obs.scroll_position['documentHeight']}, "
                #     f"Remaining Pixels: {last_obs.scroll_position['remainingPixels']}\n"
                # ) + cur_axtree_txt
                scroll_progress = (
                    1
                    - last_obs.scroll_position['remainingPixels']
                    / last_obs.scroll_position['documentHeight']
                )
                cur_axtree_txt = (
                    f"URL {last_obs.url}\n"
                    f"Scroll Position: {last_obs.scroll_position['scrollTop']}, "
                    f"Window Height: {last_obs.scroll_position['windowHeight']}, "
                    f"Webpage Height: {last_obs.scroll_position['documentHeight']}, "
                    f"Remaining Pixels: {last_obs.scroll_position['remainingPixels']}, "
                    f"Scrolling Progress: {scroll_progress:.1%}\n"
                ) + cur_axtree_txt
                logger.info(last_obs.scroll_position)
            except Exception as e:
                logger.error(
                    'Error when trying to process the accessibility tree: %s', e
                )
                cur_axtree_txt = 'Error when trying to process the accessibility tree. No observation is available.'
                # return current_obs, MessageAction('Error encountered when browsing.')

        if error_prefix:
            self.error_accumulator += 1
            if self.error_accumulator > 3:
                return current_obs, MessageAction(
                    'Too many errors encountered. Task failed.'
                )
        else:
            self.error_accumulator = 0

        ### Above is record keeping by world model

        # clean_axtree_lines = []
        # num_static_text_lines = 0
        # max_static_text_lines = 15
        # for line in cur_axtree_txt.split('\n'):
        #     if line.strip().startswith('StaticText') or line.strip().startswith(
        #         'ListMarker'
        #     ):
        #         num_static_text_lines += 1
        #     else:
        #         num_static_text_lines = 0

        #     if num_static_text_lines <= max_static_text_lines:
        #         clean_axtree_lines.append(line)
        if self.truncation:
            clean_axtree_lines = []
            num_static_text_lines = 0
            max_static_text_lines = 20
            last_bracket_line = 0
            max_after_last_bracket_lines = 10
            for i, line in enumerate(cur_axtree_txt.split('\n')):
                if line.strip().startswith('['):
                    last_bracket_line = i

            for i, line in enumerate(cur_axtree_txt.split('\n')):
                if line.strip().startswith('StaticText') or line.strip().startswith(
                    'ListMarker'
                ):
                    num_static_text_lines += 1
                else:
                    num_static_text_lines = 0

                if num_static_text_lines <= max_static_text_lines and i < (
                    last_bracket_line + max_after_last_bracket_lines
                ):
                    clean_axtree_lines.append(line)

            clean_axtree_txt = '\n'.join(clean_axtree_lines)

            obs_prompt = clean_axtree_txt
        else:
            obs_prompt = cur_axtree_txt

        if len(error_prefix) > 0:
            obs_prompt = f'{error_prefix}\n' + obs_prompt

        # current_obs = {
        #     'axtree_txt': clean_axtree_txt,
        #     'raw_axtree_txt': cur_axtree_txt,
        #     # 'axtree_txt': "AXSTART "+cur_axtree_txt+" AXEND",
        #     'last_action_error': error_prefix,
        #     'goal': self.goal,
        # }
        current_obs = {
            'clean_axtree_txt': obs_prompt,
            'raw_axtree_txt': cur_axtree_txt,
            # 'axtree_txt': "AXSTART "+cur_axtree_txt+" AXEND",
            'error_prefix': error_prefix,
            'goal': self.goal,
        }
        return current_obs, None<|MERGE_RESOLUTION|>--- conflicted
+++ resolved
@@ -252,13 +252,8 @@
 
         if isinstance(last_obs, BrowserOutputObservation):
             # The browser output observation belongs to OpenDevin
-<<<<<<< HEAD
-            # if last_obs.restarted:
-            #     error_prefix += 'IMPORTANT! Due to an error, the browser has been restarted.\nThink again with the current observation of the page.\n'
-=======
             if hasattr(last_obs, 'restarted') and last_obs.restarted:
                 error_prefix += 'IMPORTANT! Due to an error, the browser has been restarted.\nThink again with the current observation of the page.\n'
->>>>>>> cabef71d
             if last_obs.error:
                 # add error recovery prompt prefix
                 # error_prefix = f'IMPORTANT! Last action is incorrect:\n{last_obs.last_browser_action}\nThink again with the current observation of the page.\n'
@@ -308,7 +303,7 @@
         else:
             self.error_accumulator = 0
 
-        ### Above is record keeping by world model
+        # Above is record keeping by world model
 
         # clean_axtree_lines = []
         # num_static_text_lines = 0
