--- conflicted
+++ resolved
@@ -42,11 +42,8 @@
     'onepass_agent',
     'policy_agent',
     'few_shot_world_model_agent',
-<<<<<<< HEAD
+    'agent_model_agent',
     'web_planning_agent',
-=======
-    'agent_model_agent',
->>>>>>> c6a19c2a
 ]
 
 for agent in all_microagents.values():
