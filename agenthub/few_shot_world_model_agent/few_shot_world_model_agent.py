import ast
import json
import os
import random
import time
import traceback
from typing import Any, Dict, List, Optional

from browsergym.core.action.highlevel import HighLevelActionSet
from browsergym.utils.obs import flatten_axtree_to_str
from openai import OpenAI

from opendevin.controller.agent import Agent
from opendevin.controller.state.state import State
from opendevin.core.logger import llm_output_logger
from opendevin.core.logger import opendevin_logger as logger
from opendevin.events.action import (
    Action,
    AgentFinishAction,
    BrowseInteractiveAction,
    FinishPlanningAction,
    MessageAction,
    StartPlanningAction,
)
from opendevin.events.event import EventSource
from opendevin.events.observation import BrowserOutputObservation
from opendevin.llm.llm import LLM
from opendevin.runtime.plugins import (
    PluginRequirement,
)
from opendevin.runtime.tools import RuntimeTool

from . import prompt_factory
from .reasoner_connection import WebSearchConfig, WebWorldModel
from .reasoners import Reasoner
from .reasoners.algorithm import MCTS
from .utils import (
    ParseError,
    parse_html_tags_raise,
)

USE_NAV = (
    os.environ.get('USE_NAV', 'true') == 'true'
)  # only disable NAV actions when running webarena and miniwob benchmarks
USE_CONCISE_ANSWER = (
    os.environ.get('USE_CONCISE_ANSWER', 'false') == 'true'
)  # only return concise answer when running webarena and miniwob benchmarks

if not USE_NAV and USE_CONCISE_ANSWER:
    EVAL_MODE = True  # disabled NAV actions and only return concise answer, for webarena and miniwob benchmarks\
else:
    EVAL_MODE = False

MAX_TOKENS = 32768  # added
OUTPUT_BUFFER = 1100  # added
# DEFAULT_BROWSER = 'https://www.google.com'  # added
DEFAULT_BROWSER = None

# DUMP_FOLDER = "../prompt-logs"
DUMP_FOLDER = None

client = OpenAI()
client_llama = OpenAI(
    base_url='http://localhost:8003/v1',
)

# class ParseError(Exception):
#     pass


class FewShotWorldModelAgent(Agent):
    VERSION = '1.0'
    """
    An agent that interacts with the browser.
    """

    sandbox_plugins: list[PluginRequirement] = []
    runtime_tools: list[RuntimeTool] = [RuntimeTool.BROWSER]

    def __init__(
        self,
        llm: LLM,
    ) -> None:
        """
        Initializes a new instance of the BrowsingAgent class.

        Parameters:
        - llm (LLM): The llm to be used by this agent
        """
        super().__init__(llm)
        print(self.llm.max_input_tokens)
        print(self.llm.max_output_tokens)
        # define a configurable action space, with chat functionality, web navigation, and webpage grounding using accessibility tree and HTML.
        # see https://github.com/ServiceNow/BrowserGym/blob/main/core/src/browsergym/core/action/highlevel.py for more details
        action_subsets = ['chat', 'bid']
        if USE_NAV:
            action_subsets.append('nav')
        self.action_space = HighLevelActionSet(
            subsets=action_subsets,
            strict=False,  # less strict on the parsing of the actions
            multiaction=False,  # enable to agent to take multiple actions at once
        )
        self.temperature = 0.0
        self.max_retry = 4

        num_sampled_actions = 5
        self.world_model = WebWorldModel(self.get_llm_output_new, self.add_to_log)
        self.search_config = WebSearchConfig(
            self.get_llm_output_new, num_sampled_actions, add_to_log_fn=self.add_to_log
        )
        self.search_algo = MCTS(output_trace_in_each_iter=True, disable_tqdm=False)
        self.reasoner = Reasoner(
            world_model=self.world_model,
            search_config=self.search_config,
            search_algo=self.search_algo,
        )
        self.do_search = False
        self.reset()

        self.dump_counter = 0

    # added
    def count_tokens(self, messages):
        return self.llm.get_token_count(messages)

    def reduce_ax_tree(self, ax, goal_token):
        low, high = 0, len(ax)

        while low < high:
            mid = (low + high + 1) // 2
            if self.count_tokens([{'role': 'user', 'content': ax[:mid]}]) <= goal_token:
                low = mid
            else:
                high = mid - 1

        return ax[:low]

    def truncate_messages(self, messages, max_tokens):
        if self.count_tokens(messages) > max_tokens:
            tree_start = messages[-1]['content'].find('AXSTART')
            tree_end = messages[-1]['content'].find('AXEND')

            no_ax = (
                messages[-1]['content'][0:tree_start]
                + messages[-1]['content'][tree_end:]
            )
            ax = messages[-1]['content'][tree_start + len('AXSTART') : tree_end]

            new_message = {'role': 'user', 'content': no_ax}
            tmp_messages = []
            tmp_messages.append(messages[0])
            tmp_messages.append(new_message)

            no_ax_token = self.count_tokens(tmp_messages)
            goal_token = max_tokens - no_ax_token
            reduced_ax = self.reduce_ax_tree(ax, goal_token)

            processed_content = (
                messages[-1]['content'][0:tree_start]
                + reduced_ax
                + messages[-1]['content'][tree_end:]
            )
            messages[-1]['content'] = processed_content

            # print(self.count_tokens(messages))
            # print(messages[-1]['content'])
            assert self.count_tokens(messages) <= max_tokens
            return messages
        else:
            return messages

    def reset(self) -> None:
        """
        Resets the Browsing Agent.
        """
        super().reset()
        self.cost_accumulator = 0
        self.error_accumulator = 0

        self.history = []
        self.actions: List[str] = []
        self.action_history: List[tuple[str, str]] = []
        self.current_plan: List[tuple[Optional[str], Optional[str]]] = []
        self.explanations: List[str] = []
        self.obs_history: List[Dict[str, Any]] = []
        self.state_history: List[Dict[str, Any]] = []
        self.states: List[str] = []
        self.evaluations: List[str] = []
        self.strategies: List[Optional[str]] = []
        self.strategy_explanations: List[Optional[str]] = []
        self.active_strategy: Optional[str] = None
        self.full_output: str = ''
        self.full_output_dict: Dict[str, Any] = {}
        self.active_strategy_turns: int = 0
        self.is_planning: bool = False
        self.finished_planning: bool = False
        self.world_model: Optional[WebWorldModel] = None
        self.search_config: Optional[WebSearchConfig] = None

    def parse_response(self, response: str, thought: str) -> Action:
        # thought = ''
        action_str = response

        # handle send message to user function call in BrowserGym
        msg_content = ''
        for sub_action in action_str.split('\n'):
            if 'send_msg_to_user(' in sub_action:
                tree = ast.parse(sub_action)
                args = tree.body[0].value.args  # type: ignore
                msg_content = args[0].value

        return BrowseInteractiveAction(
            browser_actions=action_str,
            thought=thought,
            browsergym_send_msg_to_user=msg_content,
        )

    def retry(
        self,
        messages,
        parser,
        n_retry=4,
        log=True,
        min_retry_wait_time=60,
        rate_limit_max_wait_time=60 * 30,
        override_llm=False,
        use_completions_api=False,
        **kwargs,
    ):
        tries = 0
        rate_limit_total_delay = 0
        while tries < n_retry and rate_limit_total_delay < rate_limit_max_wait_time:
            if not override_llm:
                # truncated_messages = self.truncate_messages(
                #     messages, MAX_TOKENS - OUTPUT_BUFFER
                # )  # added
                response = self.llm.completion(
                    messages=messages,
                    # messages=truncated_messages,  # added
                    temperature=self.temperature,
                    stop=None,
                )
                answer = response['choices'][0]['message']['content'].strip()
            if override_llm:
                tmp_llm = 'gpt-4o'
                logger.info('Overriding LLM with ' + tmp_llm)
                response = client.chat.completions.create(
                    model=tmp_llm,
                    messages=messages,
                    temperature=self.temperature,
                    stop=None,
                )

                answer = response.choices[0].message.content.strip()
            elif use_completions_api:
                logger.info('Using completions API')
                for message in messages:
                    if message['role'] == 'user':
                        prompt = message['content']
                        break
                logger.info(prompt)
                response = client_llama.completions.create(
                    model='Meta-Llama-3.1-70B',
                    prompt=prompt,
                    temperature=self.temperature,
                    stop=None,
                )
                answer = response.choices[0].text.strip()
                logger.info(answer)

            # with open("/home/demo/jinyu/prompts/last_answer.txt", "w") as f:
            #     f.write(answer)

            messages.append({'role': 'assistant', 'content': answer})

            value, valid, retry_message = parser(answer)
            if valid:
                self.log_cost(response)
                return value

            tries += 1
            if log:
                msg = f'Query failed. Retrying {tries}/{n_retry}.\n[LLM]:\n{answer}\n[User]:\n{retry_message}'
                logger.info(msg)
            messages.append({'role': 'user', 'content': retry_message})

        raise ValueError(f'Could not parse a valid value after {n_retry} retries.')

    def get_llm_output_new(
        self,
        prompt,
        output_keys,
        with_system_prompt=True,
        temperature=0.0,
        logprobs=False,
        **kwargs,
    ):
        tmp = self.temperature
        self.temperature = temperature
        # logger.info(system_msg)
        messages = []
        if with_system_prompt:
            system_msg = prompt_factory.get_few_shot_system_prompt(self.action_space)
            messages.append({'role': 'system', 'content': system_msg})
        messages.append({'role': 'user', 'content': prompt})

        def parser(text):
            try:
                ans_dict = parse_html_tags_raise(
                    text,
                    keys=output_keys,
                    merge_multiple=True,
                )
            except ParseError as e:
                return None, False, str(e)
            return ans_dict, True, ''

        try:
            ans_dict = self.retry(messages, parser, n_retry=self.max_retry, **kwargs)
            ans_dict['n_retry'] = (len(messages) - 3) / 2
        except ValueError as e:
            # Likely due to maximum retry. We catch it here to be able to return
            # the list of messages for further analysis
            ans_dict = {k: None for k in output_keys}
            ans_dict['err_msg'] = str(e)
            ans_dict['stack_trace'] = traceback.format_exc()
            ans_dict['n_retry'] = self.max_retry

        ans_dict['messages'] = messages
        ans_dict['prompt'] = prompt

        self.temperature = tmp
        return ans_dict

    def _full_module(self, current_obs, history, goal):
        full_prompt = prompt_factory.get_full_prompt(current_obs, history, goal)
        answer_dict = self.get_llm_output_new(
            full_prompt,
            ['state', 'instruction', 'action'],
            temperature=1.0,
            use_completions_api=False,
        )
        return answer_dict['state'], answer_dict['instruction'], answer_dict['action']

    # def _encoder(self, current_obs, last_action, current_plan, state_history):
    def _encoder(self, current_obs, history, goal):
        encoder_prompt = prompt_factory.get_encoder_prompt(current_obs, history, goal)
        answer_dict = self.get_llm_output_new(encoder_prompt, ['state'])
<<<<<<< HEAD
        self.add_to_log('state', answer_dict['state'])

        if DUMP_FOLDER is not None:
            with open(f'{DUMP_FOLDER}/{self.dump_counter}-encoder.json', 'w') as f:
                json.dump(answer_dict, f, indent=4)
            self.dump_counter += 1

=======
        # self.add_to_log('state', answer_dict['state'])
>>>>>>> 729ce092
        return answer_dict['state']

    def _policy(self, current_state, history, goal):
        policy_prompt = prompt_factory.get_policy_prompt(current_state, history, goal)
<<<<<<< HEAD
        answer_dict = self.get_llm_output_new(policy_prompt, ['instruction'])
        self.add_to_log('instruction', answer_dict['instruction'])

        if DUMP_FOLDER is not None:
            with open(f'{DUMP_FOLDER}/{self.dump_counter}-policy.json', 'w') as f:
                json.dump(answer_dict, f, indent=4)
            self.dump_counter += 1

=======
        answer_dict = self.get_llm_output_new(
            policy_prompt, ['instruction'], temperature=1.0
        )
        # self.add_to_log('instruction', answer_dict['instruction'])
>>>>>>> 729ce092
        return answer_dict['instruction']

    def _effectuator(
        self, current_obs, current_state, current_instruction, history, goal
    ):
        action_prompt = prompt_factory.get_effectuator_prompt(
            current_obs, current_state, current_instruction, history, goal
        )
        answer_dict = self.get_llm_output_new(action_prompt, ['action'])
<<<<<<< HEAD
        self.add_to_log('action', answer_dict['action'])

        if DUMP_FOLDER is not None:
            with open(f'{DUMP_FOLDER}/{self.dump_counter}-effectuator.json', 'w') as f:
                json.dump(answer_dict, f, indent=4)
            self.dump_counter += 1

=======
        # self.add_to_log('action', answer_dict['action'])
>>>>>>> 729ce092
        return answer_dict['action']

        # action_dict = self.get_llm_output_new(action_prompt, answer_keys)

        # self.add_to_log('action', action_dict['action'])
        # self.add_to_log('explanation', action_dict['explanation'])

        # return action_dict['action'], action_dict['explanation']

    def step(self, env_state: State) -> Action:
        """
        Performs one step using the Browsing Agent.
        This includes gathering information on previous steps and prompting the model to make a browsing command to execute.

        Parameters:
        - env_state (State): used to get updated info

        Returns:
        - BrowseInteractiveAction(browsergym_command) - BrowserGym commands to run
        - MessageAction(content) - Message action to run (e.g. ask for clarification)
        - AgentFinishAction() - end the interaction
        - StartPlanningAction(eta_seconds) - Indicates start of planning
        """

        # Set default first action
        # if DEFAULT_BROWSER is not None and len(self.actions) == 0:
        #     time.sleep(4)
        #     action = "goto('{}')".format(DEFAULT_BROWSER)
        #     self.actions.append(action)
        #     return BrowseInteractiveAction(
        #         browser_actions=action, thought='Open default browser'
        #     )
        # actions = self.actions
        # if DEFAULT_BROWSER is not None:
        #     actions = actions[1:]
        replan = False
        full_module = True

        if not self.is_planning and not self.finished_planning:
            last_obs, last_action, return_action = self.process_control_flow(env_state)
            if return_action is not None:
                return return_action

            current_obs, return_action = self.parse_current_obs(last_obs)
            if return_action is not None:
                return return_action

            self.current_obs = current_obs
            self.obs_history.append(current_obs)
            self.add_to_log('obs', current_obs['clean_axtree_txt'])
            self.last_action = (
                self.action_history[-1]
                if len(self.action_history) > 0
                else ('No action taken so far', '')
            )

            self.full_output = ''
            self.full_output_dict = {}

            if full_module:
                self.current_state, self.current_instruction, self.current_action = (
                    self._full_module(self.current_obs, self.history, self.goal)
                )
                self.full_output_dict['obs'] = current_obs
                self.add_to_log('state', self.current_state)
                self.add_to_log('instruction', self.current_instruction)
                self.add_to_log('action', self.current_action)
                llm_output_logger.info(self.full_output)
                self.full_output_dict['full_output'] = self.full_output

                self.full_output_json = json.dumps(self.full_output_dict)
                self.history.append(
                    (
                        self.current_obs,
                        self.current_state,
                        self.current_instruction,
                        self.current_action,
                    )
                )

                return self.parse_response(self.current_action, self.full_output_json)

            self.current_state = self._encoder(
                self.current_obs, self.history, self.goal
            )
            self.add_to_log('state', self.current_state)

            self.full_output_dict['obs'] = current_obs

            replan = True
            # self.add_to_log('replan', replan)

        if not self.finished_planning:
            if replan:
                self.is_planning = True
                give_or_take = (random.random() * 4) - 2
                return StartPlanningAction(30 + give_or_take)
            elif self.is_planning:
                example = {
                    'current_state': self.current_state,
                    'history': self.history,
                    'goal': self.goal,
                }
                if self.do_search:
                    result = self.reasoner(example)
                    # self.add_to_log('result', str(result))
                    self.current_instruction = result.terminal_state['action_history'][
                        0
                    ]
                else:
                    self.current_instruction = self._policy(
                        self.current_state, self.history, self.goal
                    )
                self.add_to_log('instruction', self.current_instruction)

                # self.current_plan = selected_plan
                # current_strategy = selected_plan[0][0]

                # self.active_strategy = current_strategy
                # # self.active_strategy_explanation = strategy_explanation
                # self.active_strategy_turns = 0
                self.is_planning = False
                self.finished_planning = True
                # self.current_instruction = self._policy(
                #     self.current_state, self.history, self.goal
                # )
                return FinishPlanningAction(self.current_instruction)
            # else:
            # self.strategies.append(None)
            # self.strategy_explanations.append(None)
            # self.active_strategy_turns += 1

        self.finished_planning = False
        # self.add_to_log('active_strategy', self.active_strategy)

        # self.states.append(self.state_dict)
        # self.state_history.append(self.state_dict)

        # plan_prompt = prompt_factory._get_plan_prompt(self.current_plan)
        # self.add_to_log('current_plan', plan_prompt)

        # action, explanation = self._effectuator(
        #     self.current_obs,
        #     self.state_dict,
        #     self.last_action,
        #     self.current_plan,
        #     self.state_history,
        # )
        self.current_action = self._effectuator(
            self.current_obs,
            self.current_state,
            self.current_instruction,
            self.history,
            self.goal,
        )
        self.add_to_log('action', self.current_action)

        llm_output_logger.info(self.full_output)
        self.full_output_dict['full_output'] = self.full_output

        self.full_output_json = json.dumps(self.full_output_dict)

        # time.sleep(random.random() * 5)

        # self.actions.append(action)
        # self.explanations.append(explanation)
        # self.action_history.append((action, explanation))
        self.history.append(
            (
                self.current_obs,
                self.current_state,
                self.current_instruction,
                self.current_action,
            )
        )
        # return self.parse_response(action, self.full_output)
        return self.parse_response(self.current_action, self.full_output_json)

    def process_control_flow(self, env_state: State) -> Action:
        goal = env_state.get_current_user_intent()
        if goal is None:
            goal = env_state.inputs['task']
        self.goal = goal

        # messages: List[str] = []
        prev_actions: List[str] = []
        last_obs = None
        last_action = None

        # if EVAL_MODE and len(env_state.history) == 1:
        if len(env_state.history) == 1:
            # for webarena and miniwob++ eval, we need to retrieve the initial observation already in browser env
            # initialize and retrieve the first observation by issuing an noop OP
            # For non-benchmark browsing, the browser env starts with a blank page, and the agent is expected to first navigate to desired websites
            time.sleep(10 + random.random() * 5)
            return (
                last_obs,
                last_action,
                BrowseInteractiveAction(browser_actions='noop()'),
            )

        for prev_action, obs in env_state.history:
            # Go through the history to get the last action
            if isinstance(prev_action, BrowseInteractiveAction):
                # Create a list of past actions
                prev_actions.append(prev_action.browser_actions)
                last_obs = obs
                last_action = prev_action
            elif (
                isinstance(prev_action, MessageAction)
                and prev_action.source == EventSource.AGENT
            ):
                # agent has responded, task finish.
                return (
                    last_obs,
                    last_action,
                    AgentFinishAction(outputs={'content': prev_action.content}),
                )

        if EVAL_MODE:
            prev_actions = prev_actions[1:]  # remove the first noop action

        # prev_action_str = '\n'.join(prev_actions)
        # if the final BrowserInteractiveAction exec BrowserGym's send_msg_to_user,
        # we should also send a message back to the user in OpenDevin and call it a day
        if (
            isinstance(last_action, BrowseInteractiveAction)
            and last_action.browsergym_send_msg_to_user
        ):
            # Here the browser interaction action from BrowserGym can also include a message to the user
            # When we see this browsergym action we should use a MessageAction from OpenDevin
            return (
                last_obs,
                last_action,
                MessageAction(last_action.browsergym_send_msg_to_user),
            )

        return last_obs, last_action, None

    def parse_current_obs(self, last_obs):
        cur_axtree_txt = ''
        error_prefix = ''
        current_obs = {}

        if isinstance(last_obs, BrowserOutputObservation):
            # The browser output observation belongs to OpenDevin
            if last_obs.error:
                # add error recovery prompt prefix
                # error_prefix = f'IMPORTANT! Last action is incorrect:\n{last_obs.last_browser_action}\nThink again with the current observation of the page.\n'
                error_prefix = f'IMPORTANT! Last action is incorrect:\n{last_obs.last_browser_action}\n{last_obs.last_browser_action_error}\nThink again with the current observation of the page.\n'
            try:
                cur_axtree_txt = flatten_axtree_to_str(
                    last_obs.axtree_object,
                    extra_properties=last_obs.extra_element_properties,
                    with_clickable=True,
                    filter_visible_only=True,
                )
                # {'scrollTop': 0, 'windowHeight': 720, 'documentHeight': 720, 'remainingPixels': 0}
                # cur_axtree_txt = (
                #     f"URL {last_obs.url}\n"
                #     f"Scroll Position: {last_obs.scroll_position['scrollTop']}, "
                #     f"Window Height: {last_obs.scroll_position['windowHeight']}, "
                #     f"Webpage Height: {last_obs.scroll_position['documentHeight']}, "
                #     f"Remaining Pixels: {last_obs.scroll_position['remainingPixels']}\n"
                # ) + cur_axtree_txt
                scroll_progress = (
                    1
                    - last_obs.scroll_position['remainingPixels']
                    / last_obs.scroll_position['documentHeight']
                )
                cur_axtree_txt = (
                    f"URL {last_obs.url}\n"
                    f"Scroll Position: {last_obs.scroll_position['scrollTop']}, "
                    f"Window Height: {last_obs.scroll_position['windowHeight']}, "
                    f"Webpage Height: {last_obs.scroll_position['documentHeight']}, "
                    f"Remaining Pixels: {last_obs.scroll_position['remainingPixels']}, "
                    f"Scrolling Progress: {scroll_progress:.1%}\n"
                ) + cur_axtree_txt
                logger.info(last_obs.scroll_position)
            except Exception as e:
                logger.error(
                    'Error when trying to process the accessibility tree: %s', e
                )
                return current_obs, MessageAction('Error encountered when browsing.')

        if error_prefix:
            self.error_accumulator += 1
            if self.error_accumulator > 3:
                return current_obs, MessageAction(
                    'Too many errors encountered. Task failed.'
                )
        else:
            self.error_accumulator = 0

        ### Above is record keeping by world model

        # clean_axtree_lines = []
        # num_static_text_lines = 0
        # max_static_text_lines = 15
        # for line in cur_axtree_txt.split('\n'):
        #     if line.strip().startswith('StaticText') or line.strip().startswith(
        #         'ListMarker'
        #     ):
        #         num_static_text_lines += 1
        #     else:
        #         num_static_text_lines = 0

        #     if num_static_text_lines <= max_static_text_lines:
        #         clean_axtree_lines.append(line)

        clean_axtree_lines = []
        num_static_text_lines = 0
        max_static_text_lines = 20
        last_bracket_line = 0
        max_after_last_bracket_lines = 10
        for i, line in enumerate(cur_axtree_txt.split('\n')):
            if line.strip().startswith('['):
                last_bracket_line = i

        for i, line in enumerate(cur_axtree_txt.split('\n')):
            if line.strip().startswith('StaticText') or line.strip().startswith(
                'ListMarker'
            ):
                num_static_text_lines += 1
            else:
                num_static_text_lines = 0

            if num_static_text_lines <= max_static_text_lines and i < (
                last_bracket_line + max_after_last_bracket_lines
            ):
                clean_axtree_lines.append(line)

        clean_axtree_txt = '\n'.join(clean_axtree_lines)

        obs_prompt = clean_axtree_txt
        if len(error_prefix) > 0:
            obs_prompt = f'{error_prefix}\n' + obs_prompt

        # current_obs = {
        #     'axtree_txt': clean_axtree_txt,
        #     'raw_axtree_txt': cur_axtree_txt,
        #     # 'axtree_txt': "AXSTART "+cur_axtree_txt+" AXEND",
        #     'last_action_error': error_prefix,
        #     'goal': self.goal,
        # }
        current_obs = {
            'clean_axtree_txt': obs_prompt,
            'raw_axtree_txt': cur_axtree_txt,
            # 'axtree_txt': "AXSTART "+cur_axtree_txt+" AXEND",
            'error_prefix': error_prefix,
            'goal': self.goal,
        }
        return current_obs, None

    def add_to_log(self, key, value):
        key_title = key.replace('_', ' ').title()
        logger.info(f'*{key_title}*: {value}')
        self.full_output += f'*{key_title}*: {value}\n'
        self.full_output_dict[key] = value

    def search_memory(self, query: str) -> list[str]:
        raise NotImplementedError('Implement this abstract method')

    def log_cost(self, response):
        # TODO: refactor to unified cost tracking
        try:
            cur_cost = self.llm.completion_cost(response)
        except Exception:
            cur_cost = 0
        self.cost_accumulator += cur_cost
        logger.info(
            'Cost: %.2f USD | Accumulated Cost: %.2f USD',
            cur_cost,
            self.cost_accumulator,
        )<|MERGE_RESOLUTION|>--- conflicted
+++ resolved
@@ -346,22 +346,21 @@
     def _encoder(self, current_obs, history, goal):
         encoder_prompt = prompt_factory.get_encoder_prompt(current_obs, history, goal)
         answer_dict = self.get_llm_output_new(encoder_prompt, ['state'])
-<<<<<<< HEAD
-        self.add_to_log('state', answer_dict['state'])
+        # self.add_to_log('state', answer_dict['state'])
 
         if DUMP_FOLDER is not None:
             with open(f'{DUMP_FOLDER}/{self.dump_counter}-encoder.json', 'w') as f:
                 json.dump(answer_dict, f, indent=4)
             self.dump_counter += 1
 
-=======
-        # self.add_to_log('state', answer_dict['state'])
->>>>>>> 729ce092
         return answer_dict['state']
 
     def _policy(self, current_state, history, goal):
         policy_prompt = prompt_factory.get_policy_prompt(current_state, history, goal)
-<<<<<<< HEAD
+        answer_dict = self.get_llm_output_new(
+            policy_prompt, ['instruction'], temperature=1.0
+        )
+        # self.add_to_log('instruction', answer_dict['instruction'])
         answer_dict = self.get_llm_output_new(policy_prompt, ['instruction'])
         self.add_to_log('instruction', answer_dict['instruction'])
 
@@ -370,12 +369,6 @@
                 json.dump(answer_dict, f, indent=4)
             self.dump_counter += 1
 
-=======
-        answer_dict = self.get_llm_output_new(
-            policy_prompt, ['instruction'], temperature=1.0
-        )
-        # self.add_to_log('instruction', answer_dict['instruction'])
->>>>>>> 729ce092
         return answer_dict['instruction']
 
     def _effectuator(
@@ -385,7 +378,7 @@
             current_obs, current_state, current_instruction, history, goal
         )
         answer_dict = self.get_llm_output_new(action_prompt, ['action'])
-<<<<<<< HEAD
+        # self.add_to_log('action', answer_dict['action'])
         self.add_to_log('action', answer_dict['action'])
 
         if DUMP_FOLDER is not None:
@@ -393,9 +386,6 @@
                 json.dump(answer_dict, f, indent=4)
             self.dump_counter += 1
 
-=======
-        # self.add_to_log('action', answer_dict['action'])
->>>>>>> 729ce092
         return answer_dict['action']
 
         # action_dict = self.get_llm_output_new(action_prompt, answer_keys)
